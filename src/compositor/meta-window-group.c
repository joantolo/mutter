/* -*- mode: C; c-file-style: "gnu"; indent-tabs-mode: nil; -*- */

#include <config.h>

#define _ISOC99_SOURCE /* for roundf */
#include <math.h>

#include <gdk/gdk.h> /* for gdk_rectangle_intersect() */

#include "clutter-utils.h"
#include "compositor-private.h"
#include "meta-window-actor-private.h"
#include "meta-window-group.h"
#include "window-private.h"
#include "meta-cullable.h"

struct _MetaWindowGroupClass
{
  ClutterActorClass parent_class;
};

struct _MetaWindowGroup
{
  ClutterActor parent;

  MetaScreen *screen;
};

static void cullable_iface_init (MetaCullableInterface *iface);

G_DEFINE_TYPE_WITH_CODE (MetaWindowGroup, meta_window_group, CLUTTER_TYPE_ACTOR,
                         G_IMPLEMENT_INTERFACE (META_TYPE_CULLABLE, cullable_iface_init));

/* Help macros to scale from OpenGL <-1,1> coordinates system to
 * window coordinates ranging [0,window-size]. Borrowed from clutter-utils.c
 */
#define MTX_GL_SCALE_X(x,w,v1,v2) ((((((x) / (w)) + 1.0f) / 2.0f) * (v1)) + (v2))
#define MTX_GL_SCALE_Y(y,w,v1,v2) ((v1) - (((((y) / (w)) + 1.0f) / 2.0f) * (v1)) + (v2))

/* Check if we're painting the MetaWindowGroup "untransformed". This can
 * differ from the result of actor_is_untransformed(window_group) if we're
 * inside a clone paint. The integer translation, if any, is returned.
 */
static gboolean
painting_untransformed (MetaWindowGroup *window_group,
                        int             *x_origin,
                        int             *y_origin)
{
  CoglMatrix modelview, projection, modelview_projection;
  ClutterVertex vertices[4];
  int width, height;
  float viewport[4];
  int i;

  cogl_get_modelview_matrix (&modelview);
  cogl_get_projection_matrix (&projection);

  cogl_matrix_multiply (&modelview_projection,
                        &projection,
                        &modelview);

  meta_screen_get_size (window_group->screen, &width, &height);

  vertices[0].x = 0;
  vertices[0].y = 0;
  vertices[0].z = 0;
  vertices[1].x = width;
  vertices[1].y = 0;
  vertices[1].z = 0;
  vertices[2].x = 0;
  vertices[2].y = height;
  vertices[2].z = 0;
  vertices[3].x = width;
  vertices[3].y = height;
  vertices[3].z = 0;

  cogl_get_viewport (viewport);

  for (i = 0; i < 4; i++)
    {
      float w = 1;
      cogl_matrix_transform_point (&modelview_projection, &vertices[i].x, &vertices[i].y, &vertices[i].z, &w);
      vertices[i].x = MTX_GL_SCALE_X (vertices[i].x, w,
                                      viewport[2], viewport[0]);
      vertices[i].y = MTX_GL_SCALE_Y (vertices[i].y, w,
                                      viewport[3], viewport[1]);
    }

  return meta_actor_vertices_are_untransformed (vertices, width, height, x_origin, y_origin);
}

static void
meta_window_group_cull_out (MetaCullable   *cullable,
                            cairo_region_t *unobscured_region,
                            cairo_region_t *clip_region)
{
  meta_cullable_cull_out_children (cullable, unobscured_region, clip_region);
}

static void
meta_window_group_reset_culling (MetaCullable *cullable)
{
  meta_cullable_reset_culling_children (cullable);
}

static void
cullable_iface_init (MetaCullableInterface *iface)
{
  iface->cull_out = meta_window_group_cull_out;
  iface->reset_culling = meta_window_group_reset_culling;
}

static void
meta_window_group_paint (ClutterActor *actor)
{
  cairo_region_t *clip_region;
  cairo_region_t *unobscured_region;
  cairo_rectangle_int_t visible_rect, clip_rect;
  int paint_x_offset, paint_y_offset;
  int paint_x_origin, paint_y_origin;
  int actor_x_origin, actor_y_origin;

  MetaWindowGroup *window_group = META_WINDOW_GROUP (actor);
  ClutterActor *stage = clutter_actor_get_stage (actor);
<<<<<<< HEAD
  MetaCompScreen *info = meta_screen_get_compositor_data (window_group->screen);
=======
>>>>>>> 954677dc

  /* Normally we expect an actor to be drawn at it's position on the screen.
   * However, if we're inside the paint of a ClutterClone, that won't be the
   * case and we need to compensate. We look at the position of the window
   * group under the current model-view matrix and the position of the actor.
   * If they are both simply integer translations, then we can compensate
   * easily, otherwise we give up.
   *
   * Possible cleanup: work entirely in paint space - we can compute the
   * combination of the model-view matrix with the local matrix for each child
   * actor and get a total transformation for that actor for how we are
   * painting currently, and never worry about how actors are positioned
   * on the stage.
   */
  if (!painting_untransformed (window_group, &paint_x_origin, &paint_y_origin) ||
      !meta_actor_is_untransformed (actor, &actor_x_origin, &actor_y_origin))
    {
      CLUTTER_ACTOR_CLASS (meta_window_group_parent_class)->paint (actor);
      return;
    }

  visible_rect.x = visible_rect.y = 0;
  visible_rect.width = clutter_actor_get_width (CLUTTER_ACTOR (stage));
  visible_rect.height = clutter_actor_get_height (CLUTTER_ACTOR (stage));

  unobscured_region = cairo_region_create_rectangle (&visible_rect);

  /* Get the clipped redraw bounds from Clutter so that we can avoid
   * painting shadows on windows that don't need to be painted in this
   * frame. In the case of a multihead setup with mismatched monitor
   * sizes, we could intersect this with an accurate union of the
   * monitors to avoid painting shadows that are visible only in the
   * holes. */
  clutter_stage_get_redraw_clip_bounds (CLUTTER_STAGE (stage),
                                        &clip_rect);
<<<<<<< HEAD

  clip_region = cairo_region_create_rectangle (&clip_rect);

  paint_x_offset = paint_x_origin - actor_x_origin;
  paint_y_offset = paint_y_origin - actor_y_origin;
  cairo_region_translate (clip_region, -paint_x_offset, -paint_y_offset);

  if (info->unredirected_window != NULL)
    {
      cairo_rectangle_int_t unredirected_rect;

      meta_window_get_frame_rect (info->unredirected_window, (MetaRectangle *)&unredirected_rect);
      cairo_region_subtract_rectangle (unobscured_region, &unredirected_rect);
      cairo_region_subtract_rectangle (clip_region, &unredirected_rect);
    }

=======

  clip_region = cairo_region_create_rectangle (&clip_rect);

  paint_x_offset = paint_x_origin - actor_x_origin;
  paint_y_offset = paint_y_origin - actor_y_origin;
  cairo_region_translate (clip_region, -paint_x_offset, -paint_y_offset);

>>>>>>> 954677dc
  meta_cullable_cull_out (META_CULLABLE (window_group), unobscured_region, clip_region);

  cairo_region_destroy (unobscured_region);
  cairo_region_destroy (clip_region);

  CLUTTER_ACTOR_CLASS (meta_window_group_parent_class)->paint (actor);

  meta_cullable_reset_culling (META_CULLABLE (window_group));
}

/* Adapted from clutter_actor_update_default_paint_volume() */
static gboolean
meta_window_group_get_paint_volume (ClutterActor       *self,
                                    ClutterPaintVolume *volume)
{
  ClutterActorIter iter;
  ClutterActor *child;

  clutter_actor_iter_init (&iter, self);
  while (clutter_actor_iter_next (&iter, &child))
    {
      const ClutterPaintVolume *child_volume;

      if (!CLUTTER_ACTOR_IS_MAPPED (child))
        continue;

      child_volume = clutter_actor_get_transformed_paint_volume (child, self);
      if (child_volume == NULL)
        return FALSE;

      clutter_paint_volume_union (volume, child_volume);
    }

  return TRUE;
}

static void
meta_window_group_class_init (MetaWindowGroupClass *klass)
{
  ClutterActorClass *actor_class = CLUTTER_ACTOR_CLASS (klass);

  actor_class->paint = meta_window_group_paint;
  actor_class->get_paint_volume = meta_window_group_get_paint_volume;
}

static void
meta_window_group_init (MetaWindowGroup *window_group)
{
}

ClutterActor *
meta_window_group_new (MetaScreen *screen)
{
  MetaWindowGroup *window_group;

  window_group = g_object_new (META_TYPE_WINDOW_GROUP, NULL);

  window_group->screen = screen;

  return CLUTTER_ACTOR (window_group);
}<|MERGE_RESOLUTION|>--- conflicted
+++ resolved
@@ -122,10 +122,6 @@
 
   MetaWindowGroup *window_group = META_WINDOW_GROUP (actor);
   ClutterActor *stage = clutter_actor_get_stage (actor);
-<<<<<<< HEAD
-  MetaCompScreen *info = meta_screen_get_compositor_data (window_group->screen);
-=======
->>>>>>> 954677dc
 
   /* Normally we expect an actor to be drawn at it's position on the screen.
    * However, if we're inside the paint of a ClutterClone, that won't be the
@@ -161,7 +157,6 @@
    * holes. */
   clutter_stage_get_redraw_clip_bounds (CLUTTER_STAGE (stage),
                                         &clip_rect);
-<<<<<<< HEAD
 
   clip_region = cairo_region_create_rectangle (&clip_rect);
 
@@ -169,24 +164,6 @@
   paint_y_offset = paint_y_origin - actor_y_origin;
   cairo_region_translate (clip_region, -paint_x_offset, -paint_y_offset);
 
-  if (info->unredirected_window != NULL)
-    {
-      cairo_rectangle_int_t unredirected_rect;
-
-      meta_window_get_frame_rect (info->unredirected_window, (MetaRectangle *)&unredirected_rect);
-      cairo_region_subtract_rectangle (unobscured_region, &unredirected_rect);
-      cairo_region_subtract_rectangle (clip_region, &unredirected_rect);
-    }
-
-=======
-
-  clip_region = cairo_region_create_rectangle (&clip_rect);
-
-  paint_x_offset = paint_x_origin - actor_x_origin;
-  paint_y_offset = paint_y_origin - actor_y_origin;
-  cairo_region_translate (clip_region, -paint_x_offset, -paint_y_offset);
-
->>>>>>> 954677dc
   meta_cullable_cull_out (META_CULLABLE (window_group), unobscured_region, clip_region);
 
   cairo_region_destroy (unobscured_region);
