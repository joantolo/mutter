/* -*- mode: C; c-file-style: "gnu"; indent-tabs-mode: nil; -*- */

/* 
 * Copyright (C) 2001 Havoc Pennington
 * Copyright (C) 2002, 2003, 2004 Red Hat, Inc.
 * Copyright (C) 2003, 2004 Rob Adams
 * Copyright (C) 2004-2006 Elijah Newren
 * 
 * This program is free software; you can redistribute it and/or
 * modify it under the terms of the GNU General Public License as
 * published by the Free Software Foundation; either version 2 of the
 * License, or (at your option) any later version.
 *
 * This program is distributed in the hope that it will be useful, but
 * WITHOUT ANY WARRANTY; without even the implied warranty of
 * MERCHANTABILITY or FITNESS FOR A PARTICULAR PURPOSE.  See the GNU
 * General Public License for more details.
 * 
 * You should have received a copy of the GNU General Public License
 * along with this program; if not, write to the Free Software
 * Foundation, Inc., 59 Temple Place - Suite 330, Boston, MA
 * 02111-1307, USA.
 */

/**
 * SECTION:display
 * @title: MetaDisplay
 * @short_description: Mutter X display handler
 *
 * The display is represented as a #MetaDisplay struct.
 */

#define _XOPEN_SOURCE 600 /* for gethostname() */

#include <config.h>
#include "display-private.h"
#include <meta/util.h>
#include <meta/main.h>
#include "screen-private.h"
#include "window-private.h"
#include "window-props.h"
#include "group-props.h"
#include "frame.h"
#include <meta/errors.h>
#include "keybindings-private.h"
#include <meta/prefs.h>
#include "resizepopup.h"
#include "xprops.h"
#include "workspace-private.h"
#include "bell.h"
#include <meta/compositor.h>
#include <meta/compositor-mutter.h>
#include <X11/Xatom.h>
#include <X11/cursorfont.h>
#include "mutter-enum-types.h"
#include "meta-idle-monitor-private.h"

#ifdef HAVE_RANDR
#include <X11/extensions/Xrandr.h>
#endif
#ifdef HAVE_SHAPE
#include <X11/extensions/shape.h>
#endif
#ifdef HAVE_XKB
#include <X11/XKBlib.h>
#endif
#ifdef HAVE_XCURSOR
#include <X11/Xcursor/Xcursor.h>
#endif
#include <X11/extensions/Xrender.h>
#include <X11/extensions/Xcomposite.h>
#include <X11/extensions/Xdamage.h>
#include <X11/extensions/Xfixes.h>
#include <stdlib.h>
#include <string.h>
#include <unistd.h>

#define GRAB_OP_IS_WINDOW_SWITCH(g)                     \
        (g == META_GRAB_OP_KEYBOARD_TABBING_NORMAL  ||  \
         g == META_GRAB_OP_KEYBOARD_TABBING_DOCK    ||  \
         g == META_GRAB_OP_KEYBOARD_TABBING_GROUP   ||  \
         g == META_GRAB_OP_KEYBOARD_ESCAPING_NORMAL ||  \
         g == META_GRAB_OP_KEYBOARD_ESCAPING_DOCK   ||  \
         g == META_GRAB_OP_KEYBOARD_ESCAPING_GROUP)

/*
 * SECTION:pings
 *
 * Sometimes we want to see whether a window is responding,
 * so we send it a "ping" message and see whether it sends us back a "pong"
 * message within a reasonable time. Here we have a system which lets us
 * nominate one function to be called if we get the pong in time and another
 * function if we don't. The system is rather more complicated than it needs
 * to be, since we only ever use it to destroy windows which are asked to
 * close themselves and don't do so within a reasonable amount of time, and
 * therefore we always use the same callbacks. It's possible that we might
 * use it for other things in future, or on the other hand we might decide
 * that we're never going to do so and simplify it a bit.
 */

/**
 * MetaPingData:
 *
 * Describes a ping on a window. When we send a ping to a window, we build
 * one of these structs, and it eventually gets passed to the timeout function
 * or to the function which handles the response from the window. If the window
 * does or doesn't respond to the ping, we use this information to deal with
 * these facts; we have a handler function for each.
 */
typedef struct 
{
  MetaDisplay *display;
  Window       xwindow;
  guint32      timestamp;
  MetaWindowPingFunc ping_reply_func;
  MetaWindowPingFunc ping_timeout_func;
  void        *user_data;
  guint        ping_timeout_id;
} MetaPingData;

typedef struct 
{
  MetaDisplay *display;
  Window xwindow;
} MetaAutoRaiseData;

typedef struct
{
  MetaDisplay *display;
  MetaWindow *window;
  int pointer_x;
  int pointer_y;
} MetaFocusData;


G_DEFINE_TYPE(MetaDisplay, meta_display, G_TYPE_OBJECT);

/* Signals */
enum
{
  OVERLAY_KEY,
  ACCELERATOR_ACTIVATED,
  MODIFIERS_ACCELERATOR_ACTIVATED,
  FOCUS_WINDOW,
  WINDOW_CREATED,
  WINDOW_DEMANDS_ATTENTION,
  WINDOW_MARKED_URGENT,
  GRAB_OP_BEGIN,
  GRAB_OP_END,
  LAST_SIGNAL
};

enum {
  PROP_0,

  PROP_FOCUS_WINDOW
};

static guint display_signals [LAST_SIGNAL] = { 0 };

/*
 * The display we're managing.  This is a singleton object.  (Historically,
 * this was a list of displays, but there was never any way to add more
 * than one element to it.)  The goofy name is because we don't want it
 * to shadow the parameter in its object methods.
 */
static MetaDisplay *the_display = NULL;


static const char *gnome_wm_keybindings = "Mutter";
static const char *net_wm_name = "Mutter";

#ifdef WITH_VERBOSE_MODE
static void   meta_spew_event           (MetaDisplay    *display,
                                         XEvent         *event);
#endif

static gboolean event_callback          (XEvent         *event,
                                         gpointer        data);
static Window event_get_modified_window (MetaDisplay    *display,
                                         XEvent         *event);
static guint32 event_get_time           (MetaDisplay    *display,
                                         XEvent         *event);
static void    process_request_frame_extents (MetaDisplay    *display,
                                              XEvent         *event);
static void    process_pong_message     (MetaDisplay    *display,
                                         XEvent         *event);
static void    process_selection_request (MetaDisplay   *display,
                                          XEvent        *event);
static void    process_selection_clear   (MetaDisplay   *display,
                                          XEvent        *event);

static void    update_window_grab_modifiers (MetaDisplay *display);

static void    prefs_changed_callback    (MetaPreference pref,
                                          void          *data);

static void    sanity_check_timestamps   (MetaDisplay *display,
                                          guint32      known_good_timestamp);
 
MetaGroup*     get_focussed_group (MetaDisplay *display);

static void
meta_display_get_property(GObject         *object,
                          guint            prop_id,
                          GValue          *value,
                          GParamSpec      *pspec)
{
  MetaDisplay *display = META_DISPLAY (object);

  switch (prop_id)
    {
    case PROP_FOCUS_WINDOW:
      g_value_set_object (value, display->focus_window);
      break;
    default:
      G_OBJECT_WARN_INVALID_PROPERTY_ID (object, prop_id, pspec);
      break;
    }
}

static void
meta_display_set_property(GObject         *object,
                          guint            prop_id,
                          const GValue    *value,
                          GParamSpec      *pspec)
{
  switch (prop_id)
    {
    default:
      G_OBJECT_WARN_INVALID_PROPERTY_ID (object, prop_id, pspec);
      break;
    }
}

static void
meta_display_class_init (MetaDisplayClass *klass)
{
  GObjectClass *object_class = G_OBJECT_CLASS (klass);

  object_class->get_property = meta_display_get_property;
  object_class->set_property = meta_display_set_property;

  display_signals[OVERLAY_KEY] =
    g_signal_new ("overlay-key",
                  G_TYPE_FROM_CLASS (klass),
                  G_SIGNAL_RUN_LAST,
                  0,
                  NULL, NULL, NULL,
                  G_TYPE_NONE, 0);

  display_signals[ACCELERATOR_ACTIVATED] =
    g_signal_new ("accelerator-activated",
                  G_TYPE_FROM_CLASS (klass),
                  G_SIGNAL_RUN_LAST,
                  0,
                  NULL, NULL, NULL,
                  G_TYPE_NONE, 3, G_TYPE_UINT, G_TYPE_UINT, G_TYPE_UINT);

  /**
   * MetaDisplay::modifiers-accelerator-activated:
   * @display: the #MetaDisplay instance
   *
   * The ::modifiers-accelerator-activated signal will be emitted when
   * a special modifiers-only keybinding is activated.
   *
   * Returns: %TRUE means that the keyboard device should remain
   *    frozen and %FALSE for the default behavior of unfreezing the
   *    keyboard.
   */
  display_signals[MODIFIERS_ACCELERATOR_ACTIVATED] =
    g_signal_new ("modifiers-accelerator-activated",
                  G_TYPE_FROM_CLASS (klass),
                  G_SIGNAL_RUN_LAST,
                  0,
                  g_signal_accumulator_first_wins, NULL, NULL,
                  G_TYPE_BOOLEAN, 0);

  display_signals[WINDOW_CREATED] =
    g_signal_new ("window-created",
                  G_TYPE_FROM_CLASS (klass),
                  G_SIGNAL_RUN_LAST,
                  0,
                  NULL, NULL, NULL,
                  G_TYPE_NONE, 1, META_TYPE_WINDOW);

  display_signals[WINDOW_DEMANDS_ATTENTION] =
    g_signal_new ("window-demands-attention",
                  G_TYPE_FROM_CLASS (klass),
                  G_SIGNAL_RUN_LAST,
                  0,
                  NULL, NULL, NULL,
                  G_TYPE_NONE, 1, META_TYPE_WINDOW);

  display_signals[WINDOW_MARKED_URGENT] =
    g_signal_new ("window-marked-urgent",
                  G_TYPE_FROM_CLASS (klass),
                  G_SIGNAL_RUN_LAST,
                  0,
                  NULL, NULL, NULL,
                  G_TYPE_NONE, 1,
                  META_TYPE_WINDOW);

  display_signals[GRAB_OP_BEGIN] =
    g_signal_new ("grab-op-begin",
                  G_TYPE_FROM_CLASS (klass),
                  G_SIGNAL_RUN_LAST,
                  0,
                  NULL, NULL, NULL,
                  G_TYPE_NONE, 3,
                  META_TYPE_SCREEN,
                  META_TYPE_WINDOW,
                  META_TYPE_GRAB_OP);

  display_signals[GRAB_OP_END] =
    g_signal_new ("grab-op-end",
                  G_TYPE_FROM_CLASS (klass),
                  G_SIGNAL_RUN_LAST,
                  0,
                  NULL, NULL, NULL,
                  G_TYPE_NONE, 3,
                  META_TYPE_SCREEN,
                  META_TYPE_WINDOW,
                  META_TYPE_GRAB_OP);

  g_object_class_install_property (object_class,
                                   PROP_FOCUS_WINDOW,
                                   g_param_spec_object ("focus-window",
                                                        "Focus window",
                                                        "Currently focused window",
                                                        META_TYPE_WINDOW,
                                                        G_PARAM_READABLE));
}


/**
 * ping_data_free:
 *
 * Destructor for #MetaPingData structs. Will destroy the
 * event source for the struct as well.
 */
static void
ping_data_free (MetaPingData *ping_data)
{
  /* Remove the timeout */
  if (ping_data->ping_timeout_id != 0)
    g_source_remove (ping_data->ping_timeout_id);

  g_free (ping_data);
}

/**
 * remove_pending_pings_for_window:
 * @display: The display the window appears on
 * @xwindow: The X ID of the window whose pings we should remove
 *
 * Frees every pending ping structure for the given X window on the
 * given display. This means that we also destroy the timeouts.
 */
static void
remove_pending_pings_for_window (MetaDisplay *display, Window xwindow)
{
  GSList *tmp;
  GSList *dead;

  /* could obviously be more efficient, don't care */
  
  /* build list to be removed */
  dead = NULL;
  for (tmp = display->pending_pings; tmp; tmp = tmp->next)
    {
      MetaPingData *ping_data = tmp->data;

      if (ping_data->xwindow == xwindow)
        dead = g_slist_prepend (dead, ping_data);
    }

  /* remove what we found */
  for (tmp = dead; tmp; tmp = tmp->next)
    {
      MetaPingData *ping_data = tmp->data;

      display->pending_pings = g_slist_remove (display->pending_pings, ping_data);
      ping_data_free (ping_data);
    }

  g_slist_free (dead);
}


#ifdef HAVE_STARTUP_NOTIFICATION
static void
sn_error_trap_push (SnDisplay *sn_display,
                    Display   *xdisplay)
{
  MetaDisplay *display;
  display = meta_display_for_x_display (xdisplay);
  if (display != NULL)
    meta_error_trap_push (display);
}

static void
sn_error_trap_pop (SnDisplay *sn_display,
                   Display   *xdisplay)
{
  MetaDisplay *display;
  display = meta_display_for_x_display (xdisplay);
  if (display != NULL)
    meta_error_trap_pop (display);
}
#endif

static void
enable_compositor (MetaDisplay *display)
{
  GSList *list;

  if (!META_DISPLAY_HAS_COMPOSITE (display) ||
      !META_DISPLAY_HAS_DAMAGE (display) ||
      !META_DISPLAY_HAS_RENDER (display))
    {
      meta_warning (_("Missing %s extension required for compositing"),
                    !META_DISPLAY_HAS_COMPOSITE (display) ? "composite" :
                    !META_DISPLAY_HAS_DAMAGE (display) ? "damage" : "render");
      return;
    }

  if (!display->compositor)
      display->compositor = meta_compositor_new (display);

  if (!display->compositor)
    return;
  
  for (list = display->screens; list != NULL; list = list->next)
    {
      MetaScreen *screen = list->data;
      
      meta_compositor_manage_screen (screen->display->compositor,
				     screen);
    }
}

static void
meta_display_init (MetaDisplay *disp)
{
  /* Some stuff could go in here that's currently in _open,
   * but it doesn't really matter. */
}

/**
 * meta_set_wm_name: (skip)
 * @wm_name: value for _NET_WM_NAME
 *
 * Set the value to use for the _NET_WM_NAME property. To take effect,
 * it is necessary to call this function before meta_init().
 */
void
meta_set_wm_name (const char *wm_name)
{
  g_return_if_fail (the_display == NULL);

  net_wm_name = wm_name;
}

/**
 * meta_set_gnome_wm_keybindings: (skip)
 * @wm_keybindings: value for _GNOME_WM_KEYBINDINGS
 *
 * Set the value to use for the _GNOME_WM_KEYBINDINGS property. To take
 * effect, it is necessary to call this function before meta_init().
 */
void
meta_set_gnome_wm_keybindings (const char *wm_keybindings)
{
  g_return_if_fail (the_display == NULL);

  gnome_wm_keybindings = wm_keybindings;
}

/**
 * meta_display_open:
 *
 * Opens a new display, sets it up, initialises all the X extensions
 * we will need, and adds it to the list of displays.
 *
 * Returns: %TRUE if the display was opened successfully, and %FALSE
 * otherwise-- that is, if the display doesn't exist or it already
 * has a window manager.
 */
gboolean
meta_display_open (void)
{
  Display *xdisplay;
  GSList *screens;
  MetaScreen *screen;
  GSList *tmp;
  int i;
  guint32 timestamp;

  /* A list of all atom names, so that we can intern them in one go. */
  char *atom_names[] = {
#define item(x) #x,
#include <meta/atomnames.h>
#undef item
  };
  Atom atoms[G_N_ELEMENTS(atom_names)];
  
  meta_verbose ("Opening display '%s'\n", XDisplayName (NULL));

  xdisplay = meta_ui_get_display ();
  
  if (xdisplay == NULL)
    {
      meta_warning (_("Failed to open X Window System display '%s'\n"),
		    XDisplayName (NULL));
      return FALSE;
    }

  if (meta_is_syncing ())
    XSynchronize (xdisplay, True);
  
  g_assert (the_display == NULL);
  the_display = g_object_new (META_TYPE_DISPLAY, NULL);

  the_display->closing = 0;
  
  /* here we use XDisplayName which is what the user
   * probably put in, vs. DisplayString(display) which is
   * canonicalized by XOpenDisplay()
   */
  the_display->name = g_strdup (XDisplayName (NULL));
  the_display->xdisplay = xdisplay;
  the_display->error_trap_synced_at_last_pop = TRUE;
  the_display->error_traps = 0;
  the_display->error_trap_handler = NULL;
  the_display->server_grab_count = 0;
  the_display->display_opening = TRUE;

  the_display->pending_pings = NULL;
  the_display->autoraise_timeout_id = 0;
  the_display->autoraise_window = NULL;
  the_display->focus_window = NULL;
  the_display->focus_serial = 0;
  the_display->server_focus_window = None;
  the_display->server_focus_serial = 0;
  the_display->grab_old_window_stacking = NULL;

  the_display->mouse_mode = TRUE; /* Only relevant for mouse or sloppy focus */
  the_display->allow_terminal_deactivation = TRUE; /* Only relevant for when a
                                                  terminal has the focus */

  /* FIXME copy the checks from GDK probably */
  the_display->static_gravity_works = g_getenv ("MUTTER_USE_STATIC_GRAVITY") != NULL;
  
  meta_bell_init (the_display);

  meta_display_init_keys (the_display);

  update_window_grab_modifiers (the_display);

  meta_prefs_add_listener (prefs_changed_callback, the_display);

  meta_verbose ("Creating %d atoms\n", (int) G_N_ELEMENTS (atom_names));
  XInternAtoms (the_display->xdisplay, atom_names, G_N_ELEMENTS (atom_names),
                False, atoms);
  {
    int i = 0;    
#define item(x) the_display->atom_##x = atoms[i++];
#include <meta/atomnames.h>
#undef item
  }

  the_display->prop_hooks = NULL;
  meta_display_init_window_prop_hooks (the_display);
  the_display->group_prop_hooks = NULL;
  meta_display_init_group_prop_hooks (the_display);
  
  /* Offscreen unmapped window used for _NET_SUPPORTING_WM_CHECK,
   * created in screen_new
   */
  the_display->leader_window = None;
  the_display->timestamp_pinging_window = None;

  the_display->monitor_cache_invalidated = TRUE;

  the_display->groups_by_leader = NULL;

  the_display->window_with_menu = NULL;
  the_display->window_menu = NULL;
  
  the_display->screens = NULL;
  the_display->active_screen = NULL;
  
#ifdef HAVE_STARTUP_NOTIFICATION
  the_display->sn_display = sn_display_new (the_display->xdisplay,
                                        sn_error_trap_push,
                                        sn_error_trap_pop);
#endif

  /* Get events */
  meta_ui_add_event_func (the_display->xdisplay,
                          event_callback,
                          the_display);
  
  the_display->xids = g_hash_table_new (meta_unsigned_long_hash,
                                        meta_unsigned_long_equal);

  i = 0;
  while (i < N_IGNORED_CROSSING_SERIALS)
    {
      the_display->ignored_crossing_serials[i] = 0;
      ++i;
    }
  the_display->ungrab_should_not_cause_focus_window = None;
  
  the_display->current_time = CurrentTime;
  the_display->sentinel_counter = 0;

  the_display->grab_resize_timeout_id = 0;
  the_display->grab_have_keyboard = FALSE;
  
#ifdef HAVE_XKB  
  the_display->last_bell_time = 0;
#endif

  the_display->grab_op = META_GRAB_OP_NONE;
  the_display->grab_window = NULL;
  the_display->grab_screen = NULL;
  the_display->grab_resize_popup = NULL;
  the_display->grab_tile_mode = META_TILE_NONE;
  the_display->grab_tile_monitor_number = -1;

  the_display->grab_edge_resistance_data = NULL;

#ifdef HAVE_XSYNC
  {
    int major, minor;

    the_display->have_xsync = FALSE;
    
    the_display->xsync_error_base = 0;
    the_display->xsync_event_base = 0;

    /* I don't think we really have to fill these in */
    major = SYNC_MAJOR_VERSION;
    minor = SYNC_MINOR_VERSION;
    
    if (!XSyncQueryExtension (the_display->xdisplay,
                              &the_display->xsync_event_base,
                              &the_display->xsync_error_base) ||
        !XSyncInitialize (the_display->xdisplay,
                          &major, &minor))
      {
        the_display->xsync_error_base = 0;
        the_display->xsync_event_base = 0;
      }
    else
      {
        the_display->have_xsync = TRUE;
        XSyncSetPriority (the_display->xdisplay, None, 10);
      }

    meta_verbose ("Attempted to init Xsync, found version %d.%d error base %d event base %d\n",
                  major, minor,
                  the_display->xsync_error_base,
                  the_display->xsync_event_base);
  }
#else  /* HAVE_XSYNC */
  meta_verbose ("Not compiled with Xsync support\n");
#endif /* !HAVE_XSYNC */


#ifdef HAVE_SHAPE
  {
    the_display->have_shape = FALSE;
    
    the_display->shape_error_base = 0;
    the_display->shape_event_base = 0;
    
    if (!XShapeQueryExtension (the_display->xdisplay,
                               &the_display->shape_event_base,
                               &the_display->shape_error_base))
      {
        the_display->shape_error_base = 0;
        the_display->shape_event_base = 0;
      }
    else
      the_display->have_shape = TRUE;
    
    meta_verbose ("Attempted to init Shape, found error base %d event base %d\n",
                  the_display->shape_error_base,
                  the_display->shape_event_base);
  }
#else  /* HAVE_SHAPE */
  meta_verbose ("Not compiled with Shape support\n");
#endif /* !HAVE_SHAPE */

  {
    the_display->have_render = FALSE;
    
    the_display->render_error_base = 0;
    the_display->render_event_base = 0;
    
    if (!XRenderQueryExtension (the_display->xdisplay,
                                &the_display->render_event_base,
                                &the_display->render_error_base))
      {
        the_display->render_error_base = 0;
        the_display->render_event_base = 0;
      }
    else
      the_display->have_render = TRUE;
    
    meta_verbose ("Attempted to init Render, found error base %d event base %d\n",
                  the_display->render_error_base,
                  the_display->render_event_base);
  }

  {
    the_display->have_composite = FALSE;

    the_display->composite_error_base = 0;
    the_display->composite_event_base = 0;

    if (!XCompositeQueryExtension (the_display->xdisplay,
                                   &the_display->composite_event_base,
                                   &the_display->composite_error_base))
      {
        the_display->composite_error_base = 0;
        the_display->composite_event_base = 0;
      } 
    else
      {
        the_display->composite_major_version = 0;
        the_display->composite_minor_version = 0;
        if (XCompositeQueryVersion (the_display->xdisplay,
                                    &the_display->composite_major_version,
                                    &the_display->composite_minor_version))
          {
            the_display->have_composite = TRUE;
          }
        else
          {
            the_display->composite_major_version = 0;
            the_display->composite_minor_version = 0;
          }
      }

    meta_verbose ("Attempted to init Composite, found error base %d event base %d "
                  "extn ver %d %d\n",
                  the_display->composite_error_base, 
                  the_display->composite_event_base,
                  the_display->composite_major_version,
                  the_display->composite_minor_version);

    the_display->have_damage = FALSE;

    the_display->damage_error_base = 0;
    the_display->damage_event_base = 0;

    if (!XDamageQueryExtension (the_display->xdisplay,
                                &the_display->damage_event_base,
                                &the_display->damage_error_base))
      {
        the_display->damage_error_base = 0;
        the_display->damage_event_base = 0;
      } 
    else
      the_display->have_damage = TRUE;

    meta_verbose ("Attempted to init Damage, found error base %d event base %d\n",
                  the_display->damage_error_base, 
                  the_display->damage_event_base);

    the_display->xfixes_error_base = 0;
    the_display->xfixes_event_base = 0;

    if (XFixesQueryExtension (the_display->xdisplay,
                              &the_display->xfixes_event_base,
                              &the_display->xfixes_error_base))
      {
        int xfixes_major, xfixes_minor;

        XFixesQueryVersion (the_display->xdisplay, &xfixes_major, &xfixes_minor);

        if (xfixes_major * 100 + xfixes_minor < 500)
          meta_fatal ("Mutter requires XFixes 5.0");
      }
    else
      {
        meta_fatal ("Mutter requires XFixes 5.0");
      }

    meta_verbose ("Attempted to init XFixes, found error base %d event base %d\n",
                  the_display->xfixes_error_base, 
                  the_display->xfixes_event_base);
  }

  {
    int major = 2, minor = 3;
    gboolean has_xi = FALSE;

    if (XQueryExtension (the_display->xdisplay,
                         "XInputExtension",
                         &the_display->xinput_opcode,
                         &the_display->xinput_error_base,
                         &the_display->xinput_event_base))
      {
        if (XIQueryVersion (the_display->xdisplay, &major, &minor) == Success)
          {
            int version = (major * 10) + minor;
            if (version >= 22)
              has_xi = TRUE;

#ifdef HAVE_XI23
            if (version >= 23)
              the_display->have_xinput_23 = TRUE;
#endif /* HAVE_XI23 */
          }
      }

    if (!has_xi)
      meta_fatal ("X server doesn't have the XInput extension, version 2.2 or newer\n");
  }

#ifdef HAVE_XCURSOR
  {
    XcursorSetTheme (the_display->xdisplay, meta_prefs_get_cursor_theme ());
    XcursorSetDefaultSize (the_display->xdisplay, meta_prefs_get_cursor_size ());
  }
#else /* HAVE_XCURSOR */
  meta_verbose ("Not compiled with Xcursor support\n");
#endif /* !HAVE_XCURSOR */

  /* Create the leader window here. Set its properties and
   * use the timestamp from one of the PropertyNotify events
   * that will follow.
   */
  {
    gulong data[1];
    XEvent event;

    /* We only care about the PropertyChangeMask in the next 30 or so lines of
     * code.  Note that gdk will at some point unset the PropertyChangeMask for
     * this window, so we can't rely on it still being set later.  See bug
     * 354213 for details.
     */
    the_display->leader_window =
      meta_create_offscreen_window (the_display->xdisplay,
                                    DefaultRootWindow (the_display->xdisplay),
                                    PropertyChangeMask);

    meta_prop_set_utf8_string_hint (the_display,
                                    the_display->leader_window,
                                    the_display->atom__NET_WM_NAME,
                                    net_wm_name);

    meta_prop_set_utf8_string_hint (the_display,
                                    the_display->leader_window,
                                    the_display->atom__GNOME_WM_KEYBINDINGS,
                                    gnome_wm_keybindings);
    
    meta_prop_set_utf8_string_hint (the_display,
                                    the_display->leader_window,
                                    the_display->atom__MUTTER_VERSION,
                                    VERSION);

    data[0] = the_display->leader_window;
    XChangeProperty (the_display->xdisplay,
                     the_display->leader_window,
                     the_display->atom__NET_SUPPORTING_WM_CHECK,
                     XA_WINDOW,
                     32, PropModeReplace, (guchar*) data, 1);

    XWindowEvent (the_display->xdisplay,
                  the_display->leader_window,
                  PropertyChangeMask,
                  &event);

    timestamp = event.xproperty.time;

    /* Make it painfully clear that we can't rely on PropertyNotify events on
     * this window, as per bug 354213.
     */
    XSelectInput(the_display->xdisplay,
                 the_display->leader_window,
                 NoEventMask);
  }

  /* Make a little window used only for pinging the server for timestamps; note
   * that meta_create_offscreen_window already selects for PropertyChangeMask.
   */
  the_display->timestamp_pinging_window =
    meta_create_offscreen_window (the_display->xdisplay,
                                  DefaultRootWindow (the_display->xdisplay),
                                  PropertyChangeMask);

  the_display->last_focus_time = timestamp;
  the_display->last_user_time = timestamp;
  the_display->compositor = NULL;
  
  /* Mutter used to manage all X screens of the display in a single process, but
   * now it always manages exactly one screen as specified by the DISPLAY
   * environment variable. The screens GSList is left for simplicity.
   */
  screens = NULL;

  i = meta_ui_get_screen_number ();

  screen = meta_screen_new (the_display, i, timestamp);

  if (screen)
    screens = g_slist_prepend (screens, screen);
  
  the_display->screens = screens;
  
  if (screens == NULL)
    {
      /* This would typically happen because all the screens already
       * have window managers.
       */
      meta_display_close (the_display, timestamp);
      return FALSE;
    }

  enable_compositor (the_display);
   
  meta_display_grab (the_display);
  
  /* Now manage all existing windows */
  tmp = the_display->screens;
  while (tmp != NULL)
    {
      MetaScreen *screen = tmp->data;

      if (meta_is_wayland_compositor ())
        {
          /* Instead of explicitly enumerating all windows during
           * initialization, when we run as a wayland compositor we can rely on
           * xwayland notifying us of all top level windows so we create
           * MetaWindows when we get those notifications.
           *
           * We still want a guard window so we can avoid
           * unmapping/withdrawing minimized windows for live
           * thumbnails...
           */
          if (screen->guard_window == None)
            screen->guard_window =
              meta_screen_create_guard_window (screen->display->xdisplay, screen);
        }
      else
        meta_screen_manage_all_windows (screen);

      tmp = tmp->next;
    }

  {
    Window focus;
    int ret_to;

    /* kinda bogus because GetInputFocus has no possible errors */
    meta_error_trap_push (the_display);

    /* FIXME: This is totally broken; see comment 9 of bug 88194 about this */
    focus = None;
    ret_to = RevertToPointerRoot;
    XGetInputFocus (the_display->xdisplay, &focus, &ret_to);

    /* Force a new FocusIn (does this work?) */

    /* Use the same timestamp that was passed to meta_screen_new(),
     * as it is the most recent timestamp.
     */
    if (focus == None || focus == PointerRoot)
      /* Just focus the no_focus_window on the first screen */
      meta_display_focus_the_no_focus_window (the_display,
                                              the_display->screens->data,
                                              timestamp);
    else
      {
        MetaWindow * window;
        window  = meta_display_lookup_x_window (the_display, focus);
        if (window)
          meta_display_set_input_focus_window (the_display, window, FALSE, timestamp);
        else
          /* Just focus the no_focus_window on the first screen */
          meta_display_focus_the_no_focus_window (the_display,
                                                  the_display->screens->data,
                                                  timestamp);
      }

    meta_error_trap_pop (the_display);
  }

  meta_idle_monitor_init_dbus ();

  meta_display_ungrab (the_display);

  /* Done opening new display */
  the_display->display_opening = FALSE;

  return TRUE;
}

static gint
ptrcmp (gconstpointer a, gconstpointer b)
{
  if (a < b)
    return -1;
  else if (a > b)
    return 1;
  else
    return 0;
}

/**
 * meta_display_list_windows:
 * @display: a #MetaDisplay
 * @flags: options for listing
 *
 * Lists windows for the display, the @flags parameter for
 * now determines whether override-redirect windows will be
 * included.
 *
 * Return value: (transfer container): the list of windows.
 */
GSList*
meta_display_list_windows (MetaDisplay          *display,
                           MetaListWindowsFlags  flags)
{
  GSList *winlist;
  GSList *tmp;
  GSList *prev;
  GHashTableIter iter;
  gpointer key, value;

  winlist = NULL;

  g_hash_table_iter_init (&iter, display->xids);
  while (g_hash_table_iter_next (&iter, &key, &value))
    {
      MetaWindow *window = value;

      if (!META_IS_WINDOW (window))
        continue;

      if (!window->override_redirect ||
          (flags & META_LIST_INCLUDE_OVERRIDE_REDIRECT) != 0)
        winlist = g_slist_prepend (winlist, window);
    }

  /* Uniquify the list, since both frame windows and plain
   * windows are in the hash
   */
  winlist = g_slist_sort (winlist, ptrcmp);

  prev = NULL;
  tmp = winlist;
  while (tmp != NULL)
    {
      GSList *next;

      next = tmp->next;
      
      if (next &&
          next->data == tmp->data)
        {
          /* Delete tmp from list */

          if (prev)
            prev->next = next;

          if (tmp == winlist)
            winlist = next;
          
          g_slist_free_1 (tmp);

          /* leave prev unchanged */
        }
      else
        {
          prev = tmp;
        }
      
      tmp = next;
    }

  return winlist;
}

void
meta_display_close (MetaDisplay *display,
                    guint32      timestamp)
{
  GSList *tmp;

  g_assert (display != NULL);

  if (display->closing != 0)
    {
      /* The display's already been closed. */
      return;
    }

  if (display->error_traps > 0)
    meta_bug ("Display closed with error traps pending\n");

  display->closing += 1;

  meta_prefs_remove_listener (prefs_changed_callback, display);
  
  meta_display_remove_autoraise_callback (display);

  if (display->focus_timeout_id)
    g_source_remove (display->focus_timeout_id);
  display->focus_timeout_id = 0;

  if (display->grab_old_window_stacking)
    g_list_free (display->grab_old_window_stacking);
  
  /* Stop caring about events */
  meta_ui_remove_event_func (display->xdisplay,
                             event_callback,
                             display);
  
  /* Free all screens */
  tmp = display->screens;
  while (tmp != NULL)
    {
      MetaScreen *screen = tmp->data;
      meta_screen_free (screen, timestamp);
      tmp = tmp->next;
    }

  g_slist_free (display->screens);
  display->screens = NULL;

#ifdef HAVE_STARTUP_NOTIFICATION
  if (display->sn_display)
    {
      sn_display_unref (display->sn_display);
      display->sn_display = NULL;
    }
#endif
  
  /* Must be after all calls to meta_window_unmanage() since they
   * unregister windows
   */
  g_hash_table_destroy (display->xids);

  if (display->leader_window != None)
    XDestroyWindow (display->xdisplay, display->leader_window);

  XFlush (display->xdisplay);

  meta_display_free_window_prop_hooks (display);
  meta_display_free_group_prop_hooks (display);
  
  g_free (display->name);

  meta_display_shutdown_keys (display);

  if (display->compositor)
    meta_compositor_destroy (display->compositor);
  
  g_object_unref (display);
  the_display = NULL;

  meta_quit (META_EXIT_SUCCESS);
}

/**
 * meta_display_screen_for_root:
 * @display: a #MetaDisplay
 * @xroot: a X window
 *
 * Return the #MetaScreen corresponding to a specified X root window ID.
 *
 * Return Value: (transfer none): the screen for the specified root window ID, or %NULL
 */
MetaScreen*
meta_display_screen_for_root (MetaDisplay *display,
                              Window       xroot)
{
  GSList *tmp;

  tmp = display->screens;
  while (tmp != NULL)
    {
      MetaScreen *screen = tmp->data;

      if (xroot == screen->xroot)
        return screen;

      tmp = tmp->next;
    }

  return NULL;
}

MetaScreen*
meta_display_screen_for_xwindow (MetaDisplay *display,
                                 Window       xwindow)
{
  XWindowAttributes attr;
  int result;
  
  meta_error_trap_push (display);
  attr.screen = NULL;
  result = XGetWindowAttributes (display->xdisplay, xwindow, &attr);
  meta_error_trap_pop (display);

  /* Note, XGetWindowAttributes is on all kinds of crack
   * and returns 1 on success 0 on failure, rather than Success
   * on success.
   */
  if (result == 0 || attr.screen == NULL)
    return NULL;
  
  return meta_display_screen_for_x_screen (display, attr.screen);
}

MetaScreen*
meta_display_screen_for_x_screen (MetaDisplay *display,
                                  Screen      *xscreen)
{
  GSList *tmp;

  tmp = display->screens;
  while (tmp != NULL)
    {
      MetaScreen *screen = tmp->data;

      if (xscreen == screen->xscreen)
        return screen;

      tmp = tmp->next;
    }

  return NULL;
}

/* Grab/ungrab routines taken from fvwm */
void
meta_display_grab (MetaDisplay *display)
{
  if (display->server_grab_count == 0)
    {
      XGrabServer (display->xdisplay);
    }
  display->server_grab_count += 1;
  meta_verbose ("Grabbing display, grab count now %d\n",
                display->server_grab_count);
}

void
meta_display_ungrab (MetaDisplay *display)
{
  if (display->server_grab_count == 0)
    meta_bug ("Ungrabbed non-grabbed server\n");
  
  display->server_grab_count -= 1;
  if (display->server_grab_count == 0)
    {
      /* FIXME we want to purge all pending "queued" stuff
       * at this point, such as window hide/show
       */
      XUngrabServer (display->xdisplay);
      XFlush (display->xdisplay);
    }

  meta_verbose ("Ungrabbing display, grab count now %d\n",
                display->server_grab_count);
}

/**
 * meta_display_for_x_display:
 * @xdisplay: An X display
 *
 * Returns the singleton MetaDisplay if @xdisplay matches the X display it's
 * managing; otherwise gives a warning and returns %NULL.  When we were claiming
 * to be able to manage multiple displays, this was supposed to find the
 * display out of the list which matched that display.  Now it's merely an
 * extra sanity check.
 *
 * Returns: The singleton X display, or %NULL if @xdisplay isn't the one
 *          we're managing.
 */
MetaDisplay*
meta_display_for_x_display (Display *xdisplay)
{
  if (the_display->xdisplay == xdisplay)
    return the_display;

  meta_warning ("Could not find display for X display %p, probably going to crash\n",
                xdisplay);
  
  return NULL;
}

/**
 * meta_get_display:
 *
 * Accessor for the singleton MetaDisplay.
 *
 * Returns: The only #MetaDisplay there is.  This can be %NULL, but only
 *          during startup.
 */
MetaDisplay*
meta_get_display (void)
{
  return the_display;
}

#ifdef WITH_VERBOSE_MODE
static gboolean dump_events = TRUE;
#endif

static gboolean
grab_op_is_mouse_only (MetaGrabOp op)
{
  switch (op)
    {
    case META_GRAB_OP_MOVING:
    case META_GRAB_OP_RESIZING_SE:
    case META_GRAB_OP_RESIZING_S:      
    case META_GRAB_OP_RESIZING_SW:      
    case META_GRAB_OP_RESIZING_N:
    case META_GRAB_OP_RESIZING_NE:
    case META_GRAB_OP_RESIZING_NW:
    case META_GRAB_OP_RESIZING_W:
    case META_GRAB_OP_RESIZING_E:
      return TRUE;

    default:
      return FALSE;
    }
}

gboolean
meta_grab_op_is_mouse (MetaGrabOp op)
{
  switch (op)
    {
    case META_GRAB_OP_MOVING:
    case META_GRAB_OP_RESIZING_SE:
    case META_GRAB_OP_RESIZING_S:      
    case META_GRAB_OP_RESIZING_SW:      
    case META_GRAB_OP_RESIZING_N:
    case META_GRAB_OP_RESIZING_NE:
    case META_GRAB_OP_RESIZING_NW:
    case META_GRAB_OP_RESIZING_W:
    case META_GRAB_OP_RESIZING_E:
    case META_GRAB_OP_KEYBOARD_RESIZING_UNKNOWN:
    case META_GRAB_OP_KEYBOARD_RESIZING_S:
    case META_GRAB_OP_KEYBOARD_RESIZING_N:
    case META_GRAB_OP_KEYBOARD_RESIZING_W:
    case META_GRAB_OP_KEYBOARD_RESIZING_E:
    case META_GRAB_OP_KEYBOARD_RESIZING_SE:
    case META_GRAB_OP_KEYBOARD_RESIZING_NE:
    case META_GRAB_OP_KEYBOARD_RESIZING_SW:
    case META_GRAB_OP_KEYBOARD_RESIZING_NW:
    case META_GRAB_OP_KEYBOARD_MOVING:
    case META_GRAB_OP_COMPOSITOR:
      return TRUE;

    default:
      return FALSE;
    }
}

static gboolean
grab_op_is_keyboard (MetaGrabOp op)
{
  switch (op)
    {
    case META_GRAB_OP_KEYBOARD_MOVING:
    case META_GRAB_OP_KEYBOARD_RESIZING_UNKNOWN:
    case META_GRAB_OP_KEYBOARD_RESIZING_S:
    case META_GRAB_OP_KEYBOARD_RESIZING_N:
    case META_GRAB_OP_KEYBOARD_RESIZING_W:
    case META_GRAB_OP_KEYBOARD_RESIZING_E:
    case META_GRAB_OP_KEYBOARD_RESIZING_SE:
    case META_GRAB_OP_KEYBOARD_RESIZING_NE:
    case META_GRAB_OP_KEYBOARD_RESIZING_SW:
    case META_GRAB_OP_KEYBOARD_RESIZING_NW:
    case META_GRAB_OP_KEYBOARD_TABBING_NORMAL:
    case META_GRAB_OP_KEYBOARD_TABBING_DOCK:
    case META_GRAB_OP_KEYBOARD_TABBING_GROUP:
    case META_GRAB_OP_KEYBOARD_ESCAPING_NORMAL:
    case META_GRAB_OP_KEYBOARD_ESCAPING_DOCK:
    case META_GRAB_OP_KEYBOARD_ESCAPING_GROUP:
    case META_GRAB_OP_KEYBOARD_WORKSPACE_SWITCHING:
    case META_GRAB_OP_COMPOSITOR:
      return TRUE;

    default:
      return FALSE;
    }
}

gboolean
meta_grab_op_is_resizing (MetaGrabOp op)
{
  switch (op)
    {
    case META_GRAB_OP_RESIZING_SE:
    case META_GRAB_OP_RESIZING_S:      
    case META_GRAB_OP_RESIZING_SW:      
    case META_GRAB_OP_RESIZING_N:
    case META_GRAB_OP_RESIZING_NE:
    case META_GRAB_OP_RESIZING_NW:
    case META_GRAB_OP_RESIZING_W:
    case META_GRAB_OP_RESIZING_E:
    case META_GRAB_OP_KEYBOARD_RESIZING_UNKNOWN:
    case META_GRAB_OP_KEYBOARD_RESIZING_S:
    case META_GRAB_OP_KEYBOARD_RESIZING_N:
    case META_GRAB_OP_KEYBOARD_RESIZING_W:
    case META_GRAB_OP_KEYBOARD_RESIZING_E:
    case META_GRAB_OP_KEYBOARD_RESIZING_SE:
    case META_GRAB_OP_KEYBOARD_RESIZING_NE:
    case META_GRAB_OP_KEYBOARD_RESIZING_SW:
    case META_GRAB_OP_KEYBOARD_RESIZING_NW:
      return TRUE;

    default:
      return FALSE;
    }
}

gboolean
meta_grab_op_is_moving (MetaGrabOp op)
{
  switch (op)
    {
    case META_GRAB_OP_MOVING:
    case META_GRAB_OP_KEYBOARD_MOVING:
      return TRUE;
      
    default:
      return FALSE;
    }
}

/**
 * meta_display_xserver_time_is_before:
 * @display: a #MetaDisplay
 * @time1: An event timestamp
 * @time2: An event timestamp
 *
 * Xserver time can wraparound, thus comparing two timestamps needs to take
 * this into account. If no wraparound has occurred, this is equivalent to
 *   time1 < time2
 * Otherwise, we need to account for the fact that wraparound can occur
 * and the fact that a timestamp of 0 must be special-cased since it
 * means "older than anything else".
 *
 * Note that this is NOT an equivalent for time1 <= time2; if that's what
 * you need then you'll need to swap the order of the arguments and negate
 * the result.
 */
gboolean
meta_display_xserver_time_is_before (MetaDisplay   *display,
                                     guint32        time1,
                                     guint32        time2)
{
  return XSERVER_TIME_IS_BEFORE(time1, time2);
}

/**
 * meta_display_get_last_user_time:
 * @display: a #MetaDisplay
 *
 * Returns: Timestamp of the last user interaction event with a window
 */
guint32
meta_display_get_last_user_time (MetaDisplay *display)
{
  return display->last_user_time;
}

/* Get time of current event, or CurrentTime if none. */
guint32
meta_display_get_current_time (MetaDisplay *display)
{
  return display->current_time;
}

static Bool
find_timestamp_predicate (Display  *xdisplay,
                          XEvent   *ev,
                          XPointer  arg)
{
  MetaDisplay *display = (MetaDisplay *) arg;

  return (ev->type == PropertyNotify &&
          ev->xproperty.atom == display->atom__MUTTER_TIMESTAMP_PING);
}

/* Get a timestamp, even if it means a roundtrip */
guint32
meta_display_get_current_time_roundtrip (MetaDisplay *display)
{
  guint32 timestamp;
  
  timestamp = meta_display_get_current_time (display);
  if (timestamp == CurrentTime)
    {
      XEvent property_event;

      XChangeProperty (display->xdisplay, display->timestamp_pinging_window,
                       display->atom__MUTTER_TIMESTAMP_PING,
                       XA_STRING, 8, PropModeAppend, NULL, 0);
      XIfEvent (display->xdisplay,
                &property_event,
                find_timestamp_predicate,
                (XPointer) display);
      timestamp = property_event.xproperty.time;
    }

  sanity_check_timestamps (display, timestamp);

  return timestamp;
}

/**
 * meta_display_get_ignored_modifier_mask:
 * @display: a #MetaDisplay
 *
 * Returns: a mask of modifiers that should be ignored
 *          when matching keybindings to events
 */
unsigned int
meta_display_get_ignored_modifier_mask (MetaDisplay *display)
{
  return display->ignored_modifier_mask;
}

/**
 * meta_display_add_ignored_crossing_serial:
 * @display: a #MetaDisplay
 * @serial: the serial to ignore
 *
 * Save the specified serial and ignore crossing events with that
 * serial for the purpose of focus-follows-mouse. This can be used
 * for certain changes to the window hierarchy that we don't want
 * to change the focus window, even if they cause the pointer to
 * end up in a new window.
 */
void
meta_display_add_ignored_crossing_serial (MetaDisplay  *display,
                                          unsigned long serial)
{
  int i;

  /* don't add the same serial more than once */
  if (display->ignored_crossing_serials[N_IGNORED_CROSSING_SERIALS-1] == serial)
    return;
  
  /* shift serials to the left */
  i = 0;
  while (i < (N_IGNORED_CROSSING_SERIALS - 1))
    {
      display->ignored_crossing_serials[i] = display->ignored_crossing_serials[i+1];
      ++i;
    }
  /* put new one on the end */
  display->ignored_crossing_serials[i] = serial;
}

static gboolean
crossing_serial_is_ignored (MetaDisplay  *display,
                            unsigned long serial)
{
  int i;

  i = 0;
  while (i < N_IGNORED_CROSSING_SERIALS)
    {
      if (display->ignored_crossing_serials[i] == serial)
        return TRUE;
      ++i;
    }
  return FALSE;
}

static void
reset_ignored_crossing_serials (MetaDisplay *display)
{
  int i;

  i = 0;
  while (i < N_IGNORED_CROSSING_SERIALS)
    {
      display->ignored_crossing_serials[i] = 0;
      ++i;
    }

  display->ungrab_should_not_cause_focus_window = None;
}

static gboolean 
window_raise_with_delay_callback (void *data)
{
  MetaWindow *window;
  MetaAutoRaiseData *auto_raise;

  auto_raise = data;

  meta_topic (META_DEBUG_FOCUS, 
	      "In autoraise callback for window 0x%lx\n", 
	      auto_raise->xwindow);

  auto_raise->display->autoraise_timeout_id = 0;
  auto_raise->display->autoraise_window = NULL;

  window  = meta_display_lookup_x_window (auto_raise->display, 
					  auto_raise->xwindow);
  
  if (window == NULL) 
    return FALSE;

  /* If we aren't already on top, check whether the pointer is inside
   * the window and raise the window if so.
   */      
  if (meta_stack_get_top (window->screen->stack) != window) 
    {
      int x, y, root_x, root_y;
      Window root, child;
      unsigned int mask;
      gboolean same_screen;
      gboolean point_in_window;

      meta_error_trap_push (window->display);
      same_screen = XQueryPointer (window->display->xdisplay,
				   window->xwindow,
				   &root, &child,
				   &root_x, &root_y, &x, &y, &mask);
      meta_error_trap_pop (window->display);

      point_in_window = 
        (window->frame && POINT_IN_RECT (root_x, root_y, window->frame->rect)) ||
        (window->frame == NULL && POINT_IN_RECT (root_x, root_y, window->rect));
      if (same_screen && point_in_window)
	meta_window_raise (window);
      else
	meta_topic (META_DEBUG_FOCUS, 
		    "Pointer not inside window, not raising %s\n", 
		    window->desc);
    }

  return FALSE;
}

static void
meta_display_mouse_mode_focus (MetaDisplay *display,
                               MetaWindow  *window,
                               guint32      timestamp) {
  if (window->type != META_WINDOW_DESKTOP)
    {
      meta_topic (META_DEBUG_FOCUS,
                  "Focusing %s at time %u.\n", window->desc, timestamp);

      meta_window_focus (window, timestamp);

      if (meta_prefs_get_auto_raise ())
        meta_display_queue_autoraise_callback (display, window);
      else
        meta_topic (META_DEBUG_FOCUS, "Auto raise is disabled\n");
    }
  else
    {
      /* In mouse focus mode, we defocus when the mouse *enters*
       * the DESKTOP window, instead of defocusing on LeaveNotify.
       * This is because having the mouse enter override-redirect
       * child windows unfortunately causes LeaveNotify events that
       * we can't distinguish from the mouse actually leaving the
       * toplevel window as we expect.  But, since we filter out
       * EnterNotify events on override-redirect windows, this
       * alternative mechanism works great.
       */
      if (meta_prefs_get_focus_mode() == G_DESKTOP_FOCUS_MODE_MOUSE &&
          display->focus_window != NULL)
        {
          meta_topic (META_DEBUG_FOCUS,
                      "Unsetting focus from %s due to mouse entering "
                      "the DESKTOP window\n",
                      display->focus_window->desc);
          meta_display_focus_the_no_focus_window (display,
                                                  window->screen,
                                                  timestamp);
        }
    }
}

static gboolean
window_focus_on_pointer_rest_callback (gpointer data) {
  MetaFocusData *focus_data;
  MetaDisplay *display;
  MetaScreen *screen;
  MetaWindow *window;
  Window root, child;
  double root_x, root_y, x, y;
  guint32 timestamp;
  XIButtonState buttons;
  XIModifierState mods;
  XIGroupState group;

  focus_data = data;
  display = focus_data->display;
  screen = focus_data->window->screen;

  if (meta_prefs_get_focus_mode () == G_DESKTOP_FOCUS_MODE_CLICK)
    goto out;

  meta_error_trap_push (display);
  XIQueryPointer (display->xdisplay,
                  META_VIRTUAL_CORE_POINTER_ID,
                  screen->xroot,
                  &root, &child,
                  &root_x, &root_y, &x, &y,
                  &buttons, &mods, &group);
  meta_error_trap_pop (display);
  free (buttons.mask);

  if (root_x != focus_data->pointer_x ||
      root_y != focus_data->pointer_y)
    {
      focus_data->pointer_x = root_x;
      focus_data->pointer_y = root_y;
      return TRUE;
    }

  /* Explicitly check for the overlay window, as get_focus_window_at_point()
   * may return windows that extend underneath the chrome (like
   * override-redirect or DESKTOP windows)
   */
  if (child == meta_get_overlay_window (screen))
    goto out;

  window =
      meta_stack_get_default_focus_window_at_point (screen->stack,
                                                    screen->active_workspace,
                                                    None, root_x, root_y);

  if (window == NULL)
    goto out;

  timestamp = meta_display_get_current_time_roundtrip (display);
  meta_display_mouse_mode_focus (display, window, timestamp);

out:
  display->focus_timeout_id = 0;
  return FALSE;
}

void
meta_display_queue_autoraise_callback (MetaDisplay *display,
                                       MetaWindow  *window)
{
  MetaAutoRaiseData *auto_raise_data;

  meta_topic (META_DEBUG_FOCUS, 
              "Queuing an autoraise timeout for %s with delay %d\n", 
              window->desc, 
              meta_prefs_get_auto_raise_delay ());
  
  auto_raise_data = g_new (MetaAutoRaiseData, 1);
  auto_raise_data->display = window->display;
  auto_raise_data->xwindow = window->xwindow;
  
  if (display->autoraise_timeout_id != 0)
    g_source_remove (display->autoraise_timeout_id);

  display->autoraise_timeout_id = 
    g_timeout_add_full (G_PRIORITY_DEFAULT,
                        meta_prefs_get_auto_raise_delay (),
                        window_raise_with_delay_callback,
                        auto_raise_data,
                        g_free);
  display->autoraise_window = window;
}

/* The interval, in milliseconds, we use in focus-follows-mouse
 * mode to check whether the pointer has stopped moving after a
 * crossing event.
 */
#define FOCUS_TIMEOUT_DELAY 25

static void
meta_display_queue_focus_callback (MetaDisplay *display,
                                   MetaWindow  *window,
                                   int          pointer_x,
                                   int          pointer_y)
{
  MetaFocusData *focus_data;

  focus_data = g_new (MetaFocusData, 1);
  focus_data->display = display;
  focus_data->window = window;
  focus_data->pointer_x = pointer_x;
  focus_data->pointer_y = pointer_y;

  if (display->focus_timeout_id != 0)
    g_source_remove (display->focus_timeout_id);

  display->focus_timeout_id =
    g_timeout_add_full (G_PRIORITY_DEFAULT,
                        FOCUS_TIMEOUT_DELAY,
                        window_focus_on_pointer_rest_callback,
                        focus_data,
                        g_free);
}

#if 0
static void
handle_net_restack_window (MetaDisplay* display,
                           XEvent *event)
{
  MetaWindow *window;

  window = meta_display_lookup_x_window (display,
                                         event->xclient.window);

  if (window)
    {
      /* FIXME: The EWMH includes a sibling for the restack request, but we
       * (stupidly) don't currently support these types of raises.
       *
       * Also, unconditionally following these is REALLY stupid--we should
       * combine this code with the stuff in
       * meta_window_configure_request() which is smart about whether to
       * follow the request or do something else (though not smart enough
       * and is also too stupid to handle the sibling stuff).
       */
      switch (event->xclient.data.l[2])
        {
        case Above:
          meta_window_raise (window);
          break;
        case Below:
          meta_window_lower (window);
          break;
        case TopIf:
        case BottomIf:
        case Opposite:
          break;          
        }
    }
}
#endif

static XIEvent *
get_input_event (MetaDisplay *display,
                 XEvent      *event)
{
  if (event->type == GenericEvent &&
      event->xcookie.extension == display->xinput_opcode)
    {
      XIEvent *input_event;

      /* NB: GDK event filters already have generic events
       * allocated, so no need to do XGetEventData() on our own
       */
      input_event = (XIEvent *) event->xcookie.data;

      switch (input_event->evtype)
        {
        case XI_Motion:
        case XI_ButtonPress:
        case XI_ButtonRelease:
          if (((XIDeviceEvent *) input_event)->deviceid == META_VIRTUAL_CORE_POINTER_ID)
            return input_event;
        case XI_KeyPress:
        case XI_KeyRelease:
          if (((XIDeviceEvent *) input_event)->deviceid == META_VIRTUAL_CORE_KEYBOARD_ID)
            return input_event;
        case XI_FocusIn:
        case XI_FocusOut:
          if (((XIEnterEvent *) input_event)->deviceid == META_VIRTUAL_CORE_KEYBOARD_ID)
            return input_event;
        case XI_Enter:
        case XI_Leave:
          if (((XIEnterEvent *) input_event)->deviceid == META_VIRTUAL_CORE_POINTER_ID)
            return input_event;
          break;
#ifdef HAVE_XI23
        case XI_BarrierHit:
        case XI_BarrierLeave:
          if (((XIBarrierEvent *) input_event)->deviceid == META_VIRTUAL_CORE_POINTER_ID)
            return input_event;
          break;
#endif /* HAVE_XI23 */
        default:
          break;
        }
    }

  return NULL;
}

static void
update_focus_window (MetaDisplay   *display,
                     MetaFocusType  type,
                     MetaWindow    *window,
                     Window         xwindow,
                     gulong         serial)
{
  MetaWaylandCompositor *compositor;

  display->focus_serial = serial;

  if (display->focus_xwindow == xwindow &&
      display->focus_type == type &&
      display->focus_window == window)
    return;

  if (display->focus_window)
    {
      MetaWindow *previous;

      meta_topic (META_DEBUG_FOCUS,
                  "%s is now the previous focus window due to being focused out or unmapped\n",
                  display->focus_window->desc);

      /* Make sure that signals handlers invoked by
       * meta_window_set_focused_internal() don't see
       * display->focus_window->has_focus == FALSE
       */
      previous = display->focus_window;
      display->focus_window = NULL;
      display->focus_xwindow = None;

      meta_window_set_focused_internal (previous, FALSE);
    }

  display->focus_type = type;
  display->focus_window = window;
  display->focus_xwindow = xwindow;

  if (display->focus_window)
    {
      meta_topic (META_DEBUG_FOCUS, "* Focus --> %s with serial %lu\n",
                  display->focus_window->desc, serial);
      meta_window_set_focused_internal (display->focus_window, TRUE);
    }
  else
    meta_topic (META_DEBUG_FOCUS, "* Focus --> NULL with serial %lu\n", serial);

  if (meta_is_wayland_compositor ())
    {
      compositor = meta_wayland_compositor_get_default ();

      if (display->focus_type == META_FOCUS_NO_FOCUS_WINDOW ||
          display->focus_type == META_FOCUS_STAGE)
        meta_wayland_compositor_set_input_focus (compositor, NULL);
      else if (window && window->surface)
        meta_wayland_compositor_set_input_focus (compositor, window);
      else
        meta_topic (META_DEBUG_FOCUS, "Focus change has no effect, because there is no matching wayland surface");
     }

  g_object_notify (G_OBJECT (display), "focus-window");
  meta_display_update_active_window_hint (display);
}

static gboolean
timestamp_too_old (MetaDisplay *display,
                   guint32     *timestamp)
{
  /* FIXME: If Soeren's suggestion in bug 151984 is implemented, it will allow
   * us to sanity check the timestamp here and ensure it doesn't correspond to
   * a future time (though we would want to rename to
   * timestamp_too_old_or_in_future).
   */

  if (*timestamp == CurrentTime)
    {
      *timestamp = meta_display_get_current_time_roundtrip (display);
      return FALSE;
    }
  else if (XSERVER_TIME_IS_BEFORE (*timestamp, display->last_focus_time))
    {
      if (XSERVER_TIME_IS_BEFORE (*timestamp, display->last_user_time))
        return TRUE;
      else
        {
          *timestamp = display->last_focus_time;
          return FALSE;
        }
    }

  return FALSE;
}

static void
request_xserver_input_focus_change (MetaDisplay   *display,
                                    MetaScreen    *screen,
                                    MetaFocusType  type,
                                    MetaWindow    *meta_window,
                                    Window         xwindow,
                                    guint32        timestamp)
{
  gulong serial;

  if (timestamp_too_old (display, &timestamp))
    return;

  meta_error_trap_push (display);

  /* In order for mutter to know that the focus request succeeded, we track
   * the serial of the "focus request" we made, but if we take the serial
   * of the XSetInputFocus request, then there's no way to determine the
   * difference between focus events as a result of the SetInputFocus and
   * focus events that other clients send around the same time. Ensure that
   * we know which is which by making two requests that the server will
   * process at the same time.
   */
  meta_display_grab (display);

  serial = XNextRequest (display->xdisplay);

  XSetInputFocus (display->xdisplay,
                  xwindow,
                  RevertToPointerRoot,
                  timestamp);

  XChangeProperty (display->xdisplay, display->timestamp_pinging_window,
                   display->atom__MUTTER_FOCUS_SET,
                   XA_STRING, 8, PropModeAppend, NULL, 0);

  meta_display_ungrab (display);

  update_focus_window (display,
                       type,
                       meta_window,
                       xwindow,
                       serial);

  meta_error_trap_pop (display);

  display->last_focus_time = timestamp;
  display->active_screen = screen;

  if (meta_window == NULL || meta_window != display->autoraise_window)
    meta_display_remove_autoraise_callback (display);
}

static void
handle_window_focus_event (MetaDisplay  *display,
                           MetaWindow   *window,
                           XIEnterEvent *event,
                           unsigned long serial)
{
  MetaWindow *focus_window;
  MetaFocusType type;
#ifdef WITH_VERBOSE_MODE
  const char *window_type;

  type = META_FOCUS_NONE;

  /* Note the event can be on either the window or the frame,
   * we focus the frame for shaded windows
   */
  if (window)
    {
      if (event->event == window->xwindow)
        window_type = "client window";
      else if (window->frame && event->event == window->frame->xwindow)
        window_type = "frame window";
      else
        window_type = "unknown client window";

      if (window->client_type == META_WINDOW_CLIENT_TYPE_WAYLAND)
        type = META_FOCUS_WAYLAND_CLIENT;
      else
        type = META_FOCUS_X_CLIENT;
    }
  else if (meta_display_xwindow_is_a_no_focus_window (display, event->event))
    {
      window_type = "no_focus_window";
      type = META_FOCUS_NO_FOCUS_WINDOW;
    }
  else if (meta_display_screen_for_root (display, event->event))
    window_type = "root window";
  else
    window_type = "unknown window";

  /* Don't change type if we don't know the new window */
  if (type == META_FOCUS_NONE)
    type = display->focus_type;

  meta_topic (META_DEBUG_FOCUS,
              "Focus %s event received on %s 0x%lx (%s) "
              "mode %s detail %s serial %lu\n",
              event->evtype == XI_FocusIn ? "in" :
              event->evtype == XI_FocusOut ? "out" :
              "???",
              window ? window->desc : "",
              event->event, window_type,
              meta_event_mode_to_string (event->mode),
              meta_event_detail_to_string (event->mode),
              event->serial);
#endif

  /* FIXME our pointer tracking is broken; see how
   * gtk+/gdk/x11/gdkevents-x11.c or XFree86/xc/programs/xterm/misc.c
   * for how to handle it the correct way.  In brief you need to track
   * pointer focus and regular focus, and handle EnterNotify in
   * PointerRoot mode with no window manager.  However as noted above,
   * accurate focus tracking will break things because we want to keep
   * windows "focused" when using keybindings on them, and also we
   * sometimes "focus" a window by focusing its frame or
   * no_focus_window; so this all needs rethinking massively.
   *
   * My suggestion is to change it so that we clearly separate
   * actual keyboard focus tracking using the xterm algorithm,
   * and mutter's "pretend" focus window, and go through all
   * the code and decide which one should be used in each place;
   * a hard bit is deciding on a policy for that.
   *
   * http://bugzilla.gnome.org/show_bug.cgi?id=90382
   */

  /* We ignore grabs, though this is questionable. It may be better to
   * increase the intelligence of the focus window tracking.
   *
   * The problem is that keybindings for windows are done with
   * XGrabKey, which means focus_window disappears and the front of
   * the MRU list gets confused from what the user expects once a
   * keybinding is used.
   */

  if (event->mode == XINotifyGrab ||
      event->mode == XINotifyUngrab ||
      /* From WindowMaker, ignore all funky pointer root events */
      event->detail > XINotifyNonlinearVirtual)
    {
      meta_topic (META_DEBUG_FOCUS,
                  "Ignoring focus event generated by a grab or other weirdness\n");
      return;
    }

  if (event->evtype == XI_FocusIn)
    {
      display->server_focus_window = event->event;
      display->server_focus_serial = serial;
      focus_window = window;
    }
  else if (event->evtype == XI_FocusOut)
    {
      if (event->detail == XINotifyInferior)
        {
          /* This event means the client moved focus to a subwindow */
          meta_topic (META_DEBUG_FOCUS,
                      "Ignoring focus out with NotifyInferior\n");
          return;
        }

      display->server_focus_window = None;
      display->server_focus_serial = serial;
      focus_window = NULL;
    }
  else
    g_return_if_reached ();

  if (display->server_focus_serial > display->focus_serial)
    {
      update_focus_window (display,
                           type,
                           focus_window,
                           focus_window ? focus_window->xwindow : None,
                           display->server_focus_serial);
    }
}

/**
 * meta_display_handle_event:
 * @display: The MetaDisplay that events are coming from
 * @event: The event that just happened
 *
 * This is the most important function in the whole program. It is the heart,
 * it is the nexus, it is the Grand Central Station of Mutter's world.
 * When we create a #MetaDisplay, we ask GDK to pass *all* events for *all*
 * windows to this function. So every time anything happens that we might
 * want to know about, this function gets called. You see why it gets a bit
 * busy around here. Most of this function is a ginormous switch statement
 * dealing with all the kinds of events that might turn up.
 */
gboolean
meta_display_handle_event (MetaDisplay *display,
                           XEvent   *event)
{
  MetaWindow *window;
  MetaWindow *property_for_window;
  Window modified;
  gboolean frame_was_receiver;
  gboolean bypass_compositor;
  gboolean filter_out_event;
  XIEvent *input_event;
<<<<<<< HEAD
  MetaScreen *screen;
=======
  MetaMonitorManager *monitor;
>>>>>>> 62d908be

#ifdef WITH_VERBOSE_MODE
  if (dump_events)
    meta_spew_event (display, event);
#endif

#ifdef HAVE_STARTUP_NOTIFICATION
  sn_display_process_event (display->sn_display, event);
#endif

  /* Intercept XRandR events early and don't attempt any
     processing for them. We still let them through to Gdk though,
     so it can update its own internal state.
  */
  monitor = meta_monitor_manager_get ();
  if (meta_monitor_manager_handle_xevent (monitor, event))
    return FALSE;
  
  bypass_compositor = FALSE;
  filter_out_event = FALSE;
  display->current_time = event_get_time (display, event);
  display->monitor_cache_invalidated = TRUE;

  if (event->xany.serial > display->focus_serial &&
      display->focus_window &&
      display->focus_window->xwindow != display->server_focus_window)
    {
      meta_topic (META_DEBUG_FOCUS, "Earlier attempt to focus %s failed\n",
                  display->focus_window->desc);
      update_focus_window (display,
                           META_FOCUS_NONE,
                           meta_display_lookup_x_window (display, display->server_focus_window),
                           display->server_focus_window,
                           display->server_focus_serial);
    }

  screen = meta_display_screen_for_root (display, event->xany.window);
  if (screen)
    {
      if (meta_screen_handle_xevent (screen, event))
        return TRUE;
    }

  modified = event_get_modified_window (display, event);

  input_event = get_input_event (display, event);
  
  if (event->type == UnmapNotify)
    {
      if (meta_ui_window_should_not_cause_focus (display->xdisplay,
                                                 modified))
        {
          meta_display_add_ignored_crossing_serial (display, event->xany.serial);
          meta_topic (META_DEBUG_FOCUS,
                      "Adding EnterNotify serial %lu to ignored focus serials\n",
                      event->xany.serial);
        }
    }
  else if (input_event &&
           input_event->evtype == XI_Leave &&
           ((XILeaveEvent *)input_event)->mode == XINotifyUngrab &&
           modified == display->ungrab_should_not_cause_focus_window)
    {
      meta_display_add_ignored_crossing_serial (display, event->xany.serial);
      meta_topic (META_DEBUG_FOCUS,
                  "Adding LeaveNotify serial %lu to ignored focus serials\n",
                  event->xany.serial);
    }

  if (modified != None)
    window = meta_display_lookup_x_window (display, modified);
  else
    window = NULL;

  /* We only want to respond to _NET_WM_USER_TIME property notify
   * events on _NET_WM_USER_TIME_WINDOW windows; in particular,
   * responding to UnmapNotify events is kind of bad.
   */
  property_for_window = NULL;
  if (window && modified == window->user_time_window)
    {
      property_for_window = window;
      window = NULL;
    }
    

  frame_was_receiver = FALSE;
  if (window &&
      window->frame &&
      modified == window->frame->xwindow)
    {
      /* Note that if the frame and the client both have an
       * XGrabButton (as is normal with our setup), the event
       * goes to the frame.
       */
      frame_was_receiver = TRUE;
      meta_topic (META_DEBUG_EVENTS, "Frame was receiver of event for %s\n",
                  window->desc);
    }

#ifdef HAVE_XSYNC
  if (META_DISPLAY_HAS_XSYNC (display) &&
      event->type == (display->xsync_event_base + XSyncAlarmNotify))
    {
      MetaWindow *alarm_window = meta_display_lookup_sync_alarm (display,
                                                                 ((XSyncAlarmNotifyEvent*)event)->alarm);

      if (alarm_window != NULL)
        {
          XSyncValue value = ((XSyncAlarmNotifyEvent*)event)->counter_value;
          gint64 new_counter_value;
          new_counter_value = XSyncValueLow32 (value) + ((gint64)XSyncValueHigh32 (value) << 32);
          meta_window_update_sync_request_counter (alarm_window, new_counter_value);
          filter_out_event = TRUE; /* GTK doesn't want to see this really */
        }
      else
        meta_idle_monitor_handle_xevent_all (event);
    }
#endif /* HAVE_XSYNC */

#ifdef HAVE_SHAPE
  if (META_DISPLAY_HAS_SHAPE (display) && 
      event->type == (display->shape_event_base + ShapeNotify))
    {
      filter_out_event = TRUE; /* GTK doesn't want to see this really */
      
      if (window && !frame_was_receiver)
        {
          XShapeEvent *sev = (XShapeEvent*) event;

          if (sev->kind == ShapeBounding)
            {
              if (sev->shaped && !window->has_shape)
                {
                  window->has_shape = TRUE;                  
                  meta_topic (META_DEBUG_SHAPES,
                              "Window %s now has a shape\n",
                              window->desc);
                }
              else if (!sev->shaped && window->has_shape)
                {
                  window->has_shape = FALSE;
                  meta_topic (META_DEBUG_SHAPES,
                              "Window %s no longer has a shape\n",
                              window->desc);
                }
              else
                {
                  meta_topic (META_DEBUG_SHAPES,
                              "Window %s shape changed\n",
                              window->desc);
                }

              if (display->compositor)
                meta_compositor_window_x11_shape_changed (display->compositor,
                                                          window);
            }
          else if (sev->kind == ShapeInput)
            {
              if (sev->shaped && !window->has_input_shape)
                {
                  window->has_input_shape = TRUE;                  
                  meta_topic (META_DEBUG_SHAPES,
                              "Window %s now has an input shape\n",
                              window->desc);
                }
              else if (!sev->shaped && window->has_input_shape)
                {
                  window->has_input_shape = FALSE;
                  meta_topic (META_DEBUG_SHAPES,
                              "Window %s no longer has an input shape\n",
                              window->desc);
                }
              else
                {
                  meta_topic (META_DEBUG_SHAPES,
                              "Window %s input shape changed\n",
                              window->desc);
                }

              if (display->compositor)
                meta_compositor_window_x11_shape_changed (display->compositor,
                                                          window);
            }
        }
      else
        {
          meta_topic (META_DEBUG_SHAPES,
                      "ShapeNotify not on a client window (window %s frame_was_receiver = %d)\n",
                      window ? window->desc : "(none)",
                      frame_was_receiver);
        }
    }
#endif /* HAVE_SHAPE */

  if (input_event != NULL)
    {
      XIDeviceEvent *device_event = (XIDeviceEvent *) input_event;
      XIEnterEvent *enter_event = (XIEnterEvent *) input_event;

      if (window && !window->override_redirect &&
          ((input_event->type == XI_KeyPress) || (input_event->type == XI_ButtonPress)))
        {
          if (CurrentTime == display->current_time)
            {
              /* We can't use missing (i.e. invalid) timestamps to set user time,
               * nor do we want to use them to sanity check other timestamps.
               * See bug 313490 for more details.
               */
              meta_warning ("Event has no timestamp! You may be using a broken "
                            "program such as xse.  Please ask the authors of that "
                            "program to fix it.\n");
            }
          else
            {
              meta_window_set_user_time (window, display->current_time);
              sanity_check_timestamps (display, display->current_time);
            }
        }
  
      switch (input_event->evtype)
        {
        case XI_KeyPress:
        case XI_KeyRelease:

          /* For key events, it's important to enforce single-handling, or
           * we can get into a confused state. So if a keybinding is
           * handled (because it's one of our hot-keys, or because we are
           * in a keyboard-grabbed mode like moving a window, we don't
           * want to pass the key event to the compositor or GTK+ at all.
           */
          if (meta_display_process_key_event (display, window, (XIDeviceEvent *) input_event))
            filter_out_event = bypass_compositor = TRUE;
          break;
        case XI_ButtonPress:
          if (display->grab_op == META_GRAB_OP_COMPOSITOR)
            break;

          display->overlay_key_only_pressed = FALSE;

          if (device_event->detail == 4 || device_event->detail == 5)
            /* Scrollwheel event, do nothing and deliver event to compositor below */
            break;

          if ((window &&
               meta_grab_op_is_mouse (display->grab_op) &&
               display->grab_button != device_event->detail &&
               display->grab_window == window) ||
              grab_op_is_keyboard (display->grab_op))
            {
              meta_topic (META_DEBUG_WINDOW_OPS,
                          "Ending grab op %u on window %s due to button press\n",
                          display->grab_op,
                          (display->grab_window ?
                           display->grab_window->desc : 
                           "none"));
              if (GRAB_OP_IS_WINDOW_SWITCH (display->grab_op))
                {
                  MetaScreen *screen;
                  meta_topic (META_DEBUG_WINDOW_OPS, 
                              "Syncing to old stack positions.\n");
                  screen = 
                    meta_display_screen_for_root (display, device_event->event);

                  if (screen!=NULL)
                    meta_stack_set_positions (screen->stack,
                                              display->grab_old_window_stacking);
                }
              meta_display_end_grab_op (display,
                                        device_event->time);
            }
          else if (window && display->grab_op == META_GRAB_OP_NONE)
            {
              gboolean begin_move = FALSE;
              unsigned int grab_mask;
              gboolean unmodified;

              grab_mask = display->window_grab_modifiers;
              if (g_getenv ("MUTTER_DEBUG_BUTTON_GRABS"))
                grab_mask |= ControlMask;

              /* Two possible sources of an unmodified event; one is a
               * client that's letting button presses pass through to the
               * frame, the other is our focus_window_grab on unmodified
               * button 1.  So for all such events we focus the window.
               */
              unmodified = (device_event->mods.effective & grab_mask) == 0;
          
              if (unmodified ||
                  device_event->detail == 1)
                {
                  /* don't focus if frame received, will be lowered in
                   * frames.c or special-cased if the click was on a
                   * minimize/close button.
                   */
                  if (!frame_was_receiver)
                    {
                      if (meta_prefs_get_raise_on_click ()) 
                        meta_window_raise (window);
                      else
                        meta_topic (META_DEBUG_FOCUS,
                                    "Not raising window on click due to don't-raise-on-click option\n");

                      /* Don't focus panels--they must explicitly request focus.
                       * See bug 160470
                       */
                      if (window->type != META_WINDOW_DOCK)
                        {
                          meta_topic (META_DEBUG_FOCUS,
                                      "Focusing %s due to unmodified button %u press (display.c)\n",
                                      window->desc, device_event->detail);
                          meta_window_focus (window, device_event->time);
                        }
                      else
                        /* However, do allow terminals to lose focus due to new
                         * window mappings after the user clicks on a panel.
                         */
                        display->allow_terminal_deactivation = TRUE;
                    }
              
                  /* you can move on alt-click but not on
                   * the click-to-focus
                   */
                  if (!unmodified)
                    begin_move = TRUE;
                }
              else if (!unmodified && device_event->detail == meta_prefs_get_mouse_button_resize())
                {
                  if (window->has_resize_func)
                    {
                      gboolean north, south;
                      gboolean west, east;
                      int root_x, root_y;
                      MetaGrabOp op;

                      meta_window_get_position (window, &root_x, &root_y);

                      west = device_event->root_x <  (root_x + 1 * window->rect.width  / 3);
                      east = device_event->root_x >  (root_x + 2 * window->rect.width  / 3);
                      north = device_event->root_y < (root_y + 1 * window->rect.height / 3);
                      south = device_event->root_y > (root_y + 2 * window->rect.height / 3);

                      if (north && west)
                        op = META_GRAB_OP_RESIZING_NW;
                      else if (north && east)
                        op = META_GRAB_OP_RESIZING_NE;
                      else if (south && west)
                        op = META_GRAB_OP_RESIZING_SW;
                      else if (south && east)
                        op = META_GRAB_OP_RESIZING_SE;
                      else if (north)
                        op = META_GRAB_OP_RESIZING_N;
                      else if (west)
                        op = META_GRAB_OP_RESIZING_W;
                      else if (east)
                        op = META_GRAB_OP_RESIZING_E;
                      else if (south)
                        op = META_GRAB_OP_RESIZING_S;
                      else /* Middle region is no-op to avoid user triggering wrong action */
                        op = META_GRAB_OP_NONE;
                  
                      if (op != META_GRAB_OP_NONE)
                        meta_display_begin_grab_op (display,
                                                    window->screen,
                                                    window,
                                                    op,
                                                    TRUE,
                                                    FALSE,
                                                    device_event->detail,
                                                    0,
                                                    device_event->time,
                                                    device_event->root_x,
                                                    device_event->root_y);
                    }
                }
              else if (device_event->detail == meta_prefs_get_mouse_button_menu())
                {
                  if (meta_prefs_get_raise_on_click ())
                    meta_window_raise (window);
                  meta_window_show_menu (window,
                                         device_event->root_x,
                                         device_event->root_y,
                                         device_event->detail,
                                         device_event->time);
                }

              if (!frame_was_receiver && unmodified)
                {
                  /* This is from our synchronous grab since
                   * it has no modifiers and was on the client window
                   */

                  meta_verbose ("Allowing events time %u\n",
                                (unsigned int)device_event->time);

                  XIAllowEvents (display->xdisplay, device_event->deviceid,
                                 XIReplayDevice, device_event->time);
                }

              if (begin_move && window->has_move_func)
                {
                  meta_display_begin_grab_op (display,
                                              window->screen,
                                              window,
                                              META_GRAB_OP_MOVING,
                                              TRUE,
                                              FALSE,
                                              device_event->detail,
                                              0,
                                              device_event->time,
                                              device_event->root_x,
                                              device_event->root_y);
                }
            }
          break;
        case XI_ButtonRelease:
          if (display->grab_op == META_GRAB_OP_COMPOSITOR)
            break;

          display->overlay_key_only_pressed = FALSE;

          if (display->grab_window == window &&
              meta_grab_op_is_mouse (display->grab_op))
            meta_window_handle_mouse_grab_op_event (window, device_event);
          break;
        case XI_Motion:
          if (display->grab_op == META_GRAB_OP_COMPOSITOR)
            break;

          if (display->grab_window == window &&
              meta_grab_op_is_mouse (display->grab_op))
            meta_window_handle_mouse_grab_op_event (window, device_event);
          break;
        case XI_Enter:
          if (display->grab_op == META_GRAB_OP_COMPOSITOR)
            break;

          /* If the mouse switches screens, active the default window on the new
           * screen; this will make keybindings and workspace-launched items
           * actually appear on the right screen.
           */
          {
            MetaScreen *new_screen = 
              meta_display_screen_for_root (display, enter_event->root);

            if (new_screen != NULL && display->active_screen != new_screen)
              meta_workspace_focus_default_window (new_screen->active_workspace, 
                                                   NULL,
                                                   enter_event->time);
          }

          /* Check if we've entered a window; do this even if window->has_focus to
           * avoid races.
           */
          if (window && !crossing_serial_is_ignored (display, event->xany.serial) &&
              enter_event->mode != XINotifyGrab && 
              enter_event->mode != XINotifyUngrab &&
              enter_event->detail != XINotifyInferior &&
              meta_display_focus_sentinel_clear (display))
            {
              switch (meta_prefs_get_focus_mode ())
                {
                case G_DESKTOP_FOCUS_MODE_SLOPPY:
                case G_DESKTOP_FOCUS_MODE_MOUSE:
                  display->mouse_mode = TRUE;
                  if (window->type != META_WINDOW_DOCK)
                    {
                      meta_topic (META_DEBUG_FOCUS,
                                  "Queuing a focus change for %s due to "
                                  "enter notify with serial %lu at time %lu, "
                                  "and setting display->mouse_mode to TRUE.\n",
                                  window->desc,
                                  event->xany.serial,
                                  enter_event->time);

                      if (meta_prefs_get_focus_change_on_pointer_rest())
                        meta_display_queue_focus_callback (display, window,
                                                           enter_event->root_x,
                                                           enter_event->root_y);
                      else
                        meta_display_mouse_mode_focus (display, window,
                                                       enter_event->time);

                      /* stop ignoring stuff */
                      reset_ignored_crossing_serials (display);
                    }
                  break;
                case G_DESKTOP_FOCUS_MODE_CLICK:
                  break;
                }
          
              if (window->type == META_WINDOW_DOCK)
                meta_window_raise (window);
            }
          break;
        case XI_Leave:
          if (display->grab_op == META_GRAB_OP_COMPOSITOR)
            break;

          if (window != NULL)
            {
              if (window->type == META_WINDOW_DOCK &&
                  enter_event->mode != XINotifyGrab &&
                  enter_event->mode != XINotifyUngrab &&
                  !window->has_focus)
                meta_window_lower (window);
            }
          break;
        case XI_FocusIn:
        case XI_FocusOut:
          /* libXi does not properly copy the serial to the XIEnterEvent, so pull it
           * from the parent XAnyEvent.
           * See: https://bugs.freedesktop.org/show_bug.cgi?id=64687
           */
          handle_window_focus_event (display, window, enter_event, event->xany.serial);
          if (!window)
            {
              /* Check if the window is a root window. */
              MetaScreen *screen =
                meta_display_screen_for_root(display,
                                             enter_event->event);
              if (screen == NULL)
                break;
          
              if (enter_event->evtype == XI_FocusIn &&
                  enter_event->mode == XINotifyDetailNone)
                {
                  meta_topic (META_DEBUG_FOCUS, 
                              "Focus got set to None, probably due to "
                              "brain-damage in the X protocol (see bug "
                              "125492).  Setting the default focus window.\n");
                  meta_workspace_focus_default_window (screen->active_workspace,
                                                       NULL,
                                                       meta_display_get_current_time_roundtrip (display));
                }
              else if (enter_event->evtype == XI_FocusIn &&
                       enter_event->mode == XINotifyNormal &&
                       enter_event->detail == XINotifyInferior)
                {
                  meta_topic (META_DEBUG_FOCUS,
                              "Focus got set to root window, probably due to "
                              "gnome-session logout dialog usage (see bug "
                              "153220).  Setting the default focus window.\n");
                  meta_workspace_focus_default_window (screen->active_workspace,
                                                       NULL,
                                                       meta_display_get_current_time_roundtrip (display));
                }

            }
          break;
#ifdef HAVE_XI23
        case XI_BarrierHit:
        case XI_BarrierLeave:
          if (meta_display_process_barrier_event (display, (XIBarrierEvent *) input_event))
            filter_out_event = bypass_compositor = TRUE;
          break;
#endif /* HAVE_XI23 */
        }
    }
  else
    {
      switch (event->type)
        {
        case KeymapNotify:
          break;
        case Expose:
          break;
        case GraphicsExpose:
          break;
        case NoExpose:
          break;
        case VisibilityNotify:
          break;
        case CreateNotify:
          {
            MetaScreen *screen;

            screen = meta_display_screen_for_root (display,
                                                   event->xcreatewindow.parent);
            if (screen)
              meta_stack_tracker_create_event (screen->stack_tracker,
                                               &event->xcreatewindow);
          }
          break;
      
        case DestroyNotify:
          {
            MetaScreen *screen;

            screen = meta_display_screen_for_root (display,
                                                   event->xdestroywindow.event);
            if (screen)
              meta_stack_tracker_destroy_event (screen->stack_tracker,
                                                &event->xdestroywindow);
          }
          if (window)
            {
              /* FIXME: It sucks that DestroyNotify events don't come with
               * a timestamp; could we do something better here?  Maybe X
               * will change one day?
               */
              guint32 timestamp;
              timestamp = meta_display_get_current_time_roundtrip (display);

              if (display->grab_op != META_GRAB_OP_NONE &&
                  display->grab_window == window)
                meta_display_end_grab_op (display, timestamp);
          
              if (frame_was_receiver)
                {
                  meta_warning ("Unexpected destruction of frame 0x%lx, not sure if this should silently fail or be considered a bug\n",
                                window->frame->xwindow);
                  meta_error_trap_push (display);
                  meta_window_destroy_frame (window->frame->window);
                  meta_error_trap_pop (display);
                }
              else
                {
                  /* Unmanage destroyed window */
                  meta_window_unmanage (window, timestamp);
                  window = NULL;
                }
            }
          break;
        case UnmapNotify:
          if (window)
            {
              /* FIXME: It sucks that UnmapNotify events don't come with
               * a timestamp; could we do something better here?  Maybe X
               * will change one day?
               */
              guint32 timestamp;
              timestamp = meta_display_get_current_time_roundtrip (display);

              if (display->grab_op != META_GRAB_OP_NONE &&
                  display->grab_window == window &&
                  ((window->frame == NULL) || !window->frame->mapped))
                meta_display_end_grab_op (display, timestamp);
      
              if (!frame_was_receiver)
                {
                  if (window->unmaps_pending == 0)
                    {
                      meta_topic (META_DEBUG_WINDOW_STATE,
                                  "Window %s withdrawn\n",
                                  window->desc);

                      /* Unmanage withdrawn window */		  
                      window->withdrawn = TRUE;
                      meta_window_unmanage (window, timestamp);
                      window = NULL;
                    }
                  else
                    {
                      window->unmaps_pending -= 1;
                      meta_topic (META_DEBUG_WINDOW_STATE,
                                  "Received pending unmap, %d now pending\n",
                                  window->unmaps_pending);
                    }
                }
            }
          break;
        case MapNotify:
          /* NB: override redirect windows wont cause a map request so we
           * watch out for map notifies against any root windows too if a
           * compositor is enabled: */
          if (display->compositor && window == NULL
              && meta_display_screen_for_root (display, event->xmap.event))
            {
              window = meta_window_new (display, event->xmap.window,
                                        FALSE);
            }
          break;
        case MapRequest:
          if (window == NULL)
            {
              window = meta_window_new (display, event->xmaprequest.window,
                                        FALSE);
            }
          /* if frame was receiver it's some malicious send event or something */
          else if (!frame_was_receiver && window)        
            {
              meta_verbose ("MapRequest on %s mapped = %d minimized = %d\n",
                            window->desc, window->mapped, window->minimized);
              if (window->minimized)
                {
                  meta_window_unminimize (window);
                  if (window->workspace != window->screen->active_workspace)
                    {
                      meta_verbose ("Changing workspace due to MapRequest mapped = %d minimized = %d\n",
                                    window->mapped, window->minimized);
                      meta_window_change_workspace (window,
                                                    window->screen->active_workspace);
                    }
                }
            }
          break;
        case ReparentNotify:
          {
            MetaScreen *screen;

            screen = meta_display_screen_for_root (display,
                                                   event->xconfigure.event);
            if (screen)
              meta_stack_tracker_reparent_event (screen->stack_tracker,
                                                 &event->xreparent);
          }
          break;
        case ConfigureNotify:
          if (event->xconfigure.event != event->xconfigure.window)
            {
              MetaScreen *screen;

              screen = meta_display_screen_for_root (display,
                                                     event->xconfigure.event);
              if (screen)
                meta_stack_tracker_configure_event (screen->stack_tracker,
                                                    &event->xconfigure);
            }

          if (window && window->override_redirect)
            meta_window_configure_notify (window, &event->xconfigure);

          break;
        case ConfigureRequest:
          /* This comment and code is found in both twm and fvwm */
          /*
           * According to the July 27, 1988 ICCCM draft, we should ignore size and
           * position fields in the WM_NORMAL_HINTS property when we map a window.
           * Instead, we'll read the current geometry.  Therefore, we should respond
           * to configuration requests for windows which have never been mapped.
           */
          if (window == NULL)
            {
              unsigned int xwcm;
              XWindowChanges xwc;
          
              xwcm = event->xconfigurerequest.value_mask &
                (CWX | CWY | CWWidth | CWHeight | CWBorderWidth);

              xwc.x = event->xconfigurerequest.x;
              xwc.y = event->xconfigurerequest.y;
              xwc.width = event->xconfigurerequest.width;
              xwc.height = event->xconfigurerequest.height;
              xwc.border_width = event->xconfigurerequest.border_width;

              meta_verbose ("Configuring withdrawn window to %d,%d %dx%d border %d (some values may not be in mask)\n",
                            xwc.x, xwc.y, xwc.width, xwc.height, xwc.border_width);
              meta_error_trap_push (display);
              XConfigureWindow (display->xdisplay, event->xconfigurerequest.window,
                                xwcm, &xwc);
              meta_error_trap_pop (display);
            }
          else
            {
              if (!frame_was_receiver)
                meta_window_configure_request (window, event);
            }
          break;
        case GravityNotify:
          break;
        case ResizeRequest:
          break;
        case CirculateNotify:
          break;
        case CirculateRequest:
          break;
        case PropertyNotify:
          {
            MetaGroup *group;
            MetaScreen *screen;
        
            if (window && !frame_was_receiver)
              meta_window_property_notify (window, event);
            else if (property_for_window && !frame_was_receiver)
              meta_window_property_notify (property_for_window, event);

            group = meta_display_lookup_group (display,
                                               event->xproperty.window);
            if (group != NULL)
              meta_group_property_notify (group, event);
        
            screen = NULL;
            if (window == NULL &&
                group == NULL) /* window/group != NULL means it wasn't a root window */
              screen = meta_display_screen_for_root (display,
                                                     event->xproperty.window);
            
            if (screen != NULL)
              {
                if (event->xproperty.atom ==
                    display->atom__NET_DESKTOP_LAYOUT)
                  meta_screen_update_workspace_layout (screen);
                else if (event->xproperty.atom ==
                         display->atom__NET_DESKTOP_NAMES)
                  meta_screen_update_workspace_names (screen);
#if 0
                else if (event->xproperty.atom ==
                         display->atom__NET_RESTACK_WINDOW)
                  handle_net_restack_window (display, event);
#endif

                /* we just use this property as a sentinel to avoid
                 * certain race conditions.  See the comment for the
                 * sentinel_counter variable declaration in display.h
                 */
                if (event->xproperty.atom ==
                    display->atom__MUTTER_SENTINEL)
                  {
                    meta_display_decrement_focus_sentinel (display);
                  }
              }
          }
          break;
        case SelectionClear:
          /* do this here instead of at end of function
           * so we can return
           */

          /* FIXME: Clearing display->current_time here makes no sense to
           * me; who put this here and why?
           */
          display->current_time = CurrentTime;

          process_selection_clear (display, event);
          /* Note that processing that may have resulted in
           * closing the display... so return right away.
           */
          return FALSE;
        case SelectionRequest:
          process_selection_request (display, event);
          break;
        case SelectionNotify:
          break;
        case ColormapNotify:
          if (window && !frame_was_receiver)
            window->colormap = event->xcolormap.colormap;
          break;
        case ClientMessage:
          if (window)
            {
              if (!frame_was_receiver)
                meta_window_client_message (window, event);
            }
          else
            {
              MetaScreen *screen;

              screen = meta_display_screen_for_root (display,
                                                     event->xclient.window);
          
              if (screen)
                {
                  if (event->xclient.message_type ==
                      display->atom__NET_CURRENT_DESKTOP)
                    {
                      int space;
                      MetaWorkspace *workspace;
                      guint32 time;
              
                      space = event->xclient.data.l[0];
                      time = event->xclient.data.l[1];
              
                      meta_verbose ("Request to change current workspace to %d with "
                                    "specified timestamp of %u\n",
                                    space, time);

                      workspace =
                        meta_screen_get_workspace_by_index (screen,
                                                            space);

                      /* Handle clients using the older version of the spec... */
                      if (time == 0 && workspace)
                        {
                          meta_warning ("Received a NET_CURRENT_DESKTOP message "
                                        "from a broken (outdated) client who sent "
                                        "a 0 timestamp\n");
                          time = meta_display_get_current_time_roundtrip (display);
                        }

                      if (workspace)
                        meta_workspace_activate (workspace, time);
                      else
                        meta_verbose ("Don't know about workspace %d\n", space);
                    }
                  else if (event->xclient.message_type ==
                           display->atom__NET_NUMBER_OF_DESKTOPS)
                    {
                      int num_spaces;
              
                      num_spaces = event->xclient.data.l[0];
              
                      meta_verbose ("Request to set number of workspaces to %d\n",
                                    num_spaces);

                      meta_prefs_set_num_workspaces (num_spaces);
                    }
                  else if (event->xclient.message_type ==
                           display->atom__NET_SHOWING_DESKTOP)
                    {
                      gboolean showing_desktop;
                      guint32  timestamp;
                  
                      showing_desktop = event->xclient.data.l[0] != 0;
                      /* FIXME: Braindead protocol doesn't have a timestamp */
                      timestamp = meta_display_get_current_time_roundtrip (display);
                      meta_verbose ("Request to %s desktop\n",
                                    showing_desktop ? "show" : "hide");
                  
                      if (showing_desktop)
                        meta_screen_show_desktop (screen, timestamp);
                      else
                        {
                          meta_screen_unshow_desktop (screen);
                          meta_workspace_focus_default_window (screen->active_workspace, NULL, timestamp);
                        }
                    }
                  else if (event->xclient.message_type ==
                           display->atom_WM_PROTOCOLS) 
                    {
                      meta_verbose ("Received WM_PROTOCOLS message\n");
                  
                      if ((Atom)event->xclient.data.l[0] == display->atom__NET_WM_PING)
                        {
                          process_pong_message (display, event);

                          /* We don't want ping reply events going into
                           * the GTK+ event loop because gtk+ will treat
                           * them as ping requests and send more replies.
                           */
                          filter_out_event = TRUE;
                        }
                    }
                }

              if (event->xclient.message_type ==
                  display->atom__NET_REQUEST_FRAME_EXTENTS)
                {
                  meta_verbose ("Received _NET_REQUEST_FRAME_EXTENTS message\n");
                  process_request_frame_extents (display, event);
                }
            }
          break;
        case MappingNotify:
          {
            gboolean ignore_current;

            ignore_current = FALSE;
        
            /* Check whether the next event is an identical MappingNotify
             * event.  If it is, ignore the current event, we'll update
             * when we get the next one.
             */
            if (XPending (display->xdisplay))
              {
                XEvent next_event;
            
                XPeekEvent (display->xdisplay, &next_event);
            
                if (next_event.type == MappingNotify &&
                    next_event.xmapping.request == event->xmapping.request)
                  ignore_current = TRUE;
              }

            if (!ignore_current)
              {
                /* Let XLib know that there is a new keyboard mapping.
                 */
                XRefreshKeyboardMapping (&event->xmapping);
                meta_display_process_mapping_event (display, event);
              }
          }
          break;
        default:
#ifdef HAVE_XKB
          if (event->type == display->xkb_base_event_type)
            {
              XkbAnyEvent *xkb_ev = (XkbAnyEvent *) event;

              switch (xkb_ev->xkb_type)
                {
                case XkbBellNotify:
                  if (XSERVER_TIME_IS_BEFORE(display->last_bell_time,
                                             xkb_ev->time - 100))
                    {
                      display->last_bell_time = xkb_ev->time;
                      meta_bell_notify (display, xkb_ev);
                    }
                  break;
                case XkbNewKeyboardNotify:
                case XkbMapNotify:
                  if (xkb_ev->device == META_VIRTUAL_CORE_KEYBOARD_ID)
                    meta_display_process_mapping_event (display, event);
                  break;
                }
	    }
#endif
          break;
        }
    }

  if (display->compositor && !bypass_compositor)
    {
      if (meta_compositor_process_event (display->compositor,
                                         event,
                                         window))
        filter_out_event = TRUE;
    }
  
  display->current_time = CurrentTime;
  return filter_out_event;
}

static gboolean
event_callback (XEvent  *event,
                gpointer data)
{
  MetaDisplay *display = data;

  /* Under Wayland we want to filter out mouse motion events so we can
     synthesize them from the Clutter events instead. This is
     necessary because the position in the mouse events is passed to
     the X server relative to the position of the surface. The X
     server then translates these back to screen coordinates based on
     the window position. If we rely on this translatation when
     dragging a window around then the window will jump around
     erratically because of the lag between updating the window
     position from the surface position. Instead we bypass the
     translation altogether by directly using the Clutter events */
  if (meta_is_wayland_compositor () &&
      event->type == GenericEvent &&
      event->xcookie.evtype == XI_Motion)
    return FALSE;

  return meta_display_handle_event (display, event);
}

/* Return the window this has to do with, if any, rather
 * than the frame or root window that was selecting
 * for substructure
 */
static Window
event_get_modified_window (MetaDisplay *display,
                           XEvent *event)
{
  XIEvent *input_event = get_input_event (display, event);

  if (input_event)
    {
      switch (input_event->evtype)
        {
        case XI_Motion:
        case XI_ButtonPress:
        case XI_ButtonRelease:
        case XI_KeyPress:
        case XI_KeyRelease:
          return ((XIDeviceEvent *) input_event)->event;
        case XI_FocusIn:
        case XI_FocusOut:
        case XI_Enter:
        case XI_Leave:
          return ((XIEnterEvent *) input_event)->event;
#ifdef HAVE_XI23
        case XI_BarrierHit:
        case XI_BarrierLeave:
          return ((XIBarrierEvent *) input_event)->event;
#endif /* HAVE_XI23 */
        }
    }

  switch (event->type)
    {
    case KeymapNotify:
    case Expose:
    case GraphicsExpose:
    case NoExpose:
    case VisibilityNotify:
    case ResizeRequest:
    case PropertyNotify:
    case SelectionClear:
    case SelectionRequest:
    case SelectionNotify:
    case ColormapNotify:
    case ClientMessage:
      return event->xany.window;
      
    case CreateNotify:
      return event->xcreatewindow.window;
      
    case DestroyNotify:
      return event->xdestroywindow.window;

    case UnmapNotify:
      return event->xunmap.window;

    case MapNotify:
      return event->xmap.window;

    case MapRequest:
      return event->xmaprequest.window;

    case ReparentNotify:
     return event->xreparent.window;
      
    case ConfigureNotify:
      return event->xconfigure.window;
      
    case ConfigureRequest:
      return event->xconfigurerequest.window;

    case GravityNotify:
      return event->xgravity.window;

    case CirculateNotify:
      return event->xcirculate.window;

    case CirculateRequest:
      return event->xcirculaterequest.window;

    case MappingNotify:
      return None;

    default:
#ifdef HAVE_SHAPE
      if (META_DISPLAY_HAS_SHAPE (display) && 
          event->type == (display->shape_event_base + ShapeNotify))
        {
          XShapeEvent *sev = (XShapeEvent*) event;
          return sev->window;
        }
#endif

      return None;
    }
}

static guint32
event_get_time (MetaDisplay *display,
                XEvent      *event)
{
  XIEvent *input_event = get_input_event (display, event);

  if (input_event)
    return input_event->time;

  switch (event->type)
    {
    case PropertyNotify:
      return event->xproperty.time;

    case SelectionClear:
    case SelectionRequest:
    case SelectionNotify:
      return event->xselection.time;

    case KeymapNotify:      
    case Expose:
    case GraphicsExpose:
    case NoExpose:
    case MapNotify:
    case UnmapNotify:
    case VisibilityNotify:
    case ResizeRequest:
    case ColormapNotify:
    case ClientMessage:
    case CreateNotify:
    case DestroyNotify:
    case MapRequest:
    case ReparentNotify:
    case ConfigureNotify:
    case ConfigureRequest:
    case GravityNotify:
    case CirculateNotify:
    case CirculateRequest:
    case MappingNotify:
    default:
      return CurrentTime;
    }
}

#ifdef WITH_VERBOSE_MODE
const char*
meta_event_detail_to_string (int d)
{
  const char *detail = "???";
  switch (d)
    {
      /* We are an ancestor in the A<->B focus change relationship */
    case XINotifyAncestor:
      detail = "NotifyAncestor";
      break;
    case XINotifyDetailNone:
      detail = "NotifyDetailNone";
      break;
      /* We are a descendant in the A<->B focus change relationship */
    case XINotifyInferior:
      detail = "NotifyInferior";
      break;
    case XINotifyNonlinear:
      detail = "NotifyNonlinear";
      break;
    case XINotifyNonlinearVirtual:
      detail = "NotifyNonlinearVirtual";
      break;
    case XINotifyPointer:
      detail = "NotifyPointer";
      break;
    case XINotifyPointerRoot:
      detail = "NotifyPointerRoot";
      break;
    case XINotifyVirtual:
      detail = "NotifyVirtual";
      break;
    }

  return detail;
}
#endif /* WITH_VERBOSE_MODE */

#ifdef WITH_VERBOSE_MODE
const char*
meta_event_mode_to_string (int m)
{
  const char *mode = "???";
  switch (m)
    {
    case XINotifyNormal:
      mode = "NotifyNormal";
      break;
    case XINotifyGrab:
      mode = "NotifyGrab";
      break;
    case XINotifyUngrab:
      mode = "NotifyUngrab";
      break;
    case XINotifyWhileGrabbed:
      mode = "NotifyWhileGrabbed";
      break;
    }

  return mode;
}
#endif /* WITH_VERBOSE_MODE */

#ifdef WITH_VERBOSE_MODE
static const char*
stack_mode_to_string (int mode)
{
  switch (mode)
    {
    case Above:
      return "Above";
    case Below:
      return "Below";
    case TopIf:
      return "TopIf";
    case BottomIf:
      return "BottomIf";
    case Opposite:
      return "Opposite";      
    }

  return "Unknown";
}
#endif /* WITH_VERBOSE_MODE */

#ifdef HAVE_XSYNC
#ifdef WITH_VERBOSE_MODE
static gint64
sync_value_to_64 (const XSyncValue *value)
{
  gint64 v;

  v = XSyncValueLow32 (*value);
  v |= (((gint64)XSyncValueHigh32 (*value)) << 32);
  
  return v;
}
#endif /* WITH_VERBOSE_MODE */

#ifdef WITH_VERBOSE_MODE
static const char*
alarm_state_to_string (XSyncAlarmState state)
{
  switch (state)
    {
    case XSyncAlarmActive:
      return "Active";
    case XSyncAlarmInactive:
      return "Inactive";
    case XSyncAlarmDestroyed:
      return "Destroyed";
    default:
      return "(unknown)";
    }
}
#endif /* WITH_VERBOSE_MODE */

#endif /* HAVE_XSYNC */

#ifdef WITH_VERBOSE_MODE
static void
meta_spew_xi2_event (MetaDisplay *display,
                     XIEvent     *input_event,
                     const char **name_p,
                     char       **extra_p)
{
  const char *name = NULL;
  char *extra = NULL;

  XIDeviceEvent *device_event = (XIDeviceEvent *) input_event;
  XIEnterEvent *enter_event = (XIEnterEvent *) input_event;

  switch (input_event->evtype)
    {
    case XI_Motion:
      name = "XI_Motion";
      break;
    case XI_ButtonPress:
      name = "XI_ButtonPress";
      break;
    case XI_ButtonRelease:
      name = "XI_ButtonRelease";
      break;
    case XI_KeyPress:
      name = "XI_KeyPress";
      break;
    case XI_KeyRelease:
      name = "XI_KeyRelease";
      break;
    case XI_FocusIn:
      name = "XI_FocusIn";
      break;
    case XI_FocusOut:
      name = "XI_FocusOut";
      break;
    case XI_Enter:
      name = "XI_Enter";
      break;
    case XI_Leave:
      name = "XI_Leave";
      break;
#ifdef HAVE_XI23
    case XI_BarrierHit:
      name = "XI_BarrierHit";
      break;
    case XI_BarrierLeave:
      name = "XI_BarrierLeave";
      break;
#endif /* HAVE_XI23 */
    }

  switch (input_event->evtype)
    {
    case XI_Motion:
      extra = g_strdup_printf ("win: 0x%lx x: %g y: %g",
                               device_event->event,
                               device_event->root_x,
                               device_event->root_y);
      break;
    case XI_ButtonPress:
    case XI_ButtonRelease:
      extra = g_strdup_printf ("button %u x %g y %g root 0x%lx",
                               device_event->detail,
                               device_event->root_x,
                               device_event->root_y,
                               device_event->root);
      break;
    case XI_KeyPress:
    case XI_KeyRelease:
      {
        KeySym keysym;
        const char *str;
  
        keysym = XKeycodeToKeysym (display->xdisplay, device_event->detail, 0);

        str = XKeysymToString (keysym);

        extra = g_strdup_printf ("Key '%s' state 0x%x",
                                 str ? str : "none", device_event->mods.effective);
      }
      break;
    case XI_FocusIn:
    case XI_FocusOut:
      extra = g_strdup_printf ("detail: %s mode: %s\n",
                               meta_event_detail_to_string (enter_event->detail),
                               meta_event_mode_to_string (enter_event->mode));
      break;
    case XI_Enter:
    case XI_Leave:
      extra = g_strdup_printf ("win: 0x%lx root: 0x%lx mode: %s detail: %s focus: %d x: %g y: %g",
                               enter_event->event,
                               enter_event->root,
                               meta_event_mode_to_string (enter_event->mode),
                               meta_event_detail_to_string (enter_event->detail),
                               enter_event->focus,
                               enter_event->root_x,
                               enter_event->root_y);
      break;
    }

  *name_p = name;
  *extra_p = extra;
}

static void
meta_spew_core_event (MetaDisplay *display,
                      XEvent      *event,
                      const char **name_p,
                      char       **extra_p)
{
  const char *name = NULL;
  char *extra = NULL;

  switch (event->type)
    {
    case KeymapNotify:
      name = "KeymapNotify";
      break;
    case Expose:
      name = "Expose";
      break;
    case GraphicsExpose:
      name = "GraphicsExpose";
      break;
    case NoExpose:
      name = "NoExpose";
      break;
    case VisibilityNotify:
      name = "VisibilityNotify";
      break;
    case CreateNotify:
      name = "CreateNotify";
      extra = g_strdup_printf ("parent: 0x%lx window: 0x%lx",
                               event->xcreatewindow.parent,
                               event->xcreatewindow.window);
      break;
    case DestroyNotify:
      name = "DestroyNotify";
      extra = g_strdup_printf ("event: 0x%lx window: 0x%lx",
                               event->xdestroywindow.event,
                               event->xdestroywindow.window);
      break;
    case UnmapNotify:
      name = "UnmapNotify";
      extra = g_strdup_printf ("event: 0x%lx window: 0x%lx from_configure: %d",
                               event->xunmap.event,
                               event->xunmap.window,
                               event->xunmap.from_configure);
      break;
    case MapNotify:
      name = "MapNotify";
      extra = g_strdup_printf ("event: 0x%lx window: 0x%lx override_redirect: %d",
                               event->xmap.event,
                               event->xmap.window,
                               event->xmap.override_redirect);
      break;
    case MapRequest:
      name = "MapRequest";
      extra = g_strdup_printf ("window: 0x%lx parent: 0x%lx\n",
                               event->xmaprequest.window,
                               event->xmaprequest.parent);
      break;
    case ReparentNotify:
      name = "ReparentNotify";
      extra = g_strdup_printf ("window: 0x%lx parent: 0x%lx event: 0x%lx\n",
                               event->xreparent.window,
                               event->xreparent.parent,
                               event->xreparent.event);
      break;
    case ConfigureNotify:
      name = "ConfigureNotify";
      extra = g_strdup_printf ("x: %d y: %d w: %d h: %d above: 0x%lx override_redirect: %d",
                               event->xconfigure.x,
                               event->xconfigure.y,
                               event->xconfigure.width,
                               event->xconfigure.height,
                               event->xconfigure.above,
                               event->xconfigure.override_redirect);
      break;
    case ConfigureRequest:
      name = "ConfigureRequest";
      extra = g_strdup_printf ("parent: 0x%lx window: 0x%lx x: %d %sy: %d %sw: %d %sh: %d %sborder: %d %sabove: %lx %sstackmode: %s %s",
                               event->xconfigurerequest.parent,
                               event->xconfigurerequest.window,
                               event->xconfigurerequest.x,
                               event->xconfigurerequest.value_mask &
                               CWX ? "" : "(unset) ",
                               event->xconfigurerequest.y,
                               event->xconfigurerequest.value_mask &
                               CWY ? "" : "(unset) ",
                               event->xconfigurerequest.width,
                               event->xconfigurerequest.value_mask &
                               CWWidth ? "" : "(unset) ",
                               event->xconfigurerequest.height,
                               event->xconfigurerequest.value_mask &
                               CWHeight ? "" : "(unset) ",
                               event->xconfigurerequest.border_width,
                               event->xconfigurerequest.value_mask &
                               CWBorderWidth ? "" : "(unset)",
                               event->xconfigurerequest.above,
                               event->xconfigurerequest.value_mask &
                               CWSibling ? "" : "(unset)",
                               stack_mode_to_string (event->xconfigurerequest.detail),
                               event->xconfigurerequest.value_mask &
                               CWStackMode ? "" : "(unset)");
      break;
    case GravityNotify:
      name = "GravityNotify";
      break;
    case ResizeRequest:
      name = "ResizeRequest";
      extra = g_strdup_printf ("width = %d height = %d",
                               event->xresizerequest.width,
                               event->xresizerequest.height);
      break;
    case CirculateNotify:
      name = "CirculateNotify";
      break;
    case CirculateRequest:
      name = "CirculateRequest";
      break;
    case PropertyNotify:
      {
        char *str;
        const char *state;
            
        name = "PropertyNotify";
            
        meta_error_trap_push (display);
        str = XGetAtomName (display->xdisplay,
                            event->xproperty.atom);
        meta_error_trap_pop (display);

        if (event->xproperty.state == PropertyNewValue)
          state = "PropertyNewValue";
        else if (event->xproperty.state == PropertyDelete)
          state = "PropertyDelete";
        else
          state = "???";
            
        extra = g_strdup_printf ("atom: %s state: %s",
                                 str ? str : "(unknown atom)",
                                 state);
        meta_XFree (str);
      }
      break;
    case SelectionClear:
      name = "SelectionClear";
      break;
    case SelectionRequest:
      name = "SelectionRequest";
      break;
    case SelectionNotify:
      name = "SelectionNotify";
      break;
    case ColormapNotify:
      name = "ColormapNotify";
      break;
    case ClientMessage:
      {
        char *str;
        name = "ClientMessage";
        meta_error_trap_push (display);
        str = XGetAtomName (display->xdisplay,
                            event->xclient.message_type);
        meta_error_trap_pop (display);
        extra = g_strdup_printf ("type: %s format: %d\n",
                                 str ? str : "(unknown atom)",
                                 event->xclient.format);
        meta_XFree (str);
      }
      break;
    case MappingNotify:
      name = "MappingNotify";
      break;
    default:
#ifdef HAVE_XSYNC
      if (META_DISPLAY_HAS_XSYNC (display) && 
          event->type == (display->xsync_event_base + XSyncAlarmNotify))
        {
          XSyncAlarmNotifyEvent *aevent = (XSyncAlarmNotifyEvent*) event;
          
          name = "XSyncAlarmNotify";
          extra =
            g_strdup_printf ("alarm: 0x%lx"
                             " counter_value: %" G_GINT64_FORMAT
                             " alarm_value: %" G_GINT64_FORMAT
                             " time: %u alarm state: %s",
                             aevent->alarm,
                             (gint64) sync_value_to_64 (&aevent->counter_value),
                             (gint64) sync_value_to_64 (&aevent->alarm_value),
                             (unsigned int)aevent->time,
                             alarm_state_to_string (aevent->state));
        }
      else
#endif /* HAVE_XSYNC */
#ifdef HAVE_SHAPE
        if (META_DISPLAY_HAS_SHAPE (display) && 
            event->type == (display->shape_event_base + ShapeNotify))
          {
            XShapeEvent *sev = (XShapeEvent*) event;

            name = "ShapeNotify";

            extra =
              g_strdup_printf ("kind: %s "
                               "x: %d y: %d w: %u h: %u "
                               "shaped: %d",
                               sev->kind == ShapeBounding ?
                               "ShapeBounding" :
                               (sev->kind == ShapeClip ?
                                "ShapeClip" : "(unknown)"),
                               sev->x, sev->y, sev->width, sev->height,
                               sev->shaped);
          }
        else
#endif /* HAVE_SHAPE */      
          {
            name = "(Unknown event)";
            extra = g_strdup_printf ("type: %d", event->xany.type);
          }
      break;
    }

  *name_p = name;
  *extra_p = extra;
}

static void
meta_spew_event (MetaDisplay *display,
                 XEvent      *event)
{
  const char *name = NULL;
  char *extra = NULL;
  char *winname;
  MetaScreen *screen;
  XIEvent *input_event;

  if (!meta_is_verbose())
    return;
  
  /* filter overnumerous events */
  if (event->type == Expose || event->type == MotionNotify ||
      event->type == NoExpose)
    return;

  if (event->type == (display->damage_event_base + XDamageNotify))
    return;

  if (event->type == (display->xsync_event_base + XSyncAlarmNotify))
    return;

  if (event->type == PropertyNotify && event->xproperty.atom == display->atom__NET_WM_USER_TIME)
    return;

  input_event = get_input_event (display, event);

  if (input_event)
    meta_spew_xi2_event (display, input_event, &name, &extra);
  else
    meta_spew_core_event (display, event, &name, &extra);

  screen = meta_display_screen_for_root (display, event->xany.window);
      
  if (screen)
    winname = g_strdup_printf ("root %d", screen->number);
  else
    winname = g_strdup_printf ("0x%lx", event->xany.window);

  meta_topic (META_DEBUG_EVENTS,
              "%s on %s%s %s %sserial %lu\n", name, winname,
              extra ? ":" : "", extra ? extra : "",
              event->xany.send_event ? "SEND " : "",
              event->xany.serial);

  g_free (winname);

  if (extra)
    g_free (extra);
}
#endif /* WITH_VERBOSE_MODE */

MetaWindow*
meta_display_lookup_x_window (MetaDisplay *display,
                              Window       xwindow)
{
  return g_hash_table_lookup (display->xids, &xwindow);
}

void
meta_display_register_x_window (MetaDisplay *display,
                                Window      *xwindowp,
                                MetaWindow  *window)
{
  g_return_if_fail (g_hash_table_lookup (display->xids, xwindowp) == NULL);
  
  g_hash_table_insert (display->xids, xwindowp, window);
}

void
meta_display_unregister_x_window (MetaDisplay *display,
                                  Window       xwindow)
{
  g_return_if_fail (g_hash_table_lookup (display->xids, &xwindow) != NULL);

  g_hash_table_remove (display->xids, &xwindow);

  /* Remove any pending pings */
  remove_pending_pings_for_window (display, xwindow);
}

#ifdef HAVE_XSYNC
/* We store sync alarms in the window ID hash table, because they are
 * just more types of XIDs in the same global space, but we have
 * typesafe functions to register/unregister for readability.
 */

MetaWindow*
meta_display_lookup_sync_alarm (MetaDisplay *display,
                                XSyncAlarm   alarm)
{
  return g_hash_table_lookup (display->xids, &alarm);
}

void
meta_display_register_sync_alarm (MetaDisplay *display,
                                  XSyncAlarm  *alarmp,
                                  MetaWindow  *window)
{
  g_return_if_fail (g_hash_table_lookup (display->xids, alarmp) == NULL);

  g_hash_table_insert (display->xids, alarmp, window);
}

void
meta_display_unregister_sync_alarm (MetaDisplay *display,
                                    XSyncAlarm   alarm)
{
  g_return_if_fail (g_hash_table_lookup (display->xids, &alarm) != NULL);

  g_hash_table_remove (display->xids, &alarm);
}
#endif /* HAVE_XSYNC */

void
meta_display_notify_window_created (MetaDisplay  *display,
                                    MetaWindow   *window)
{
  g_signal_emit (display, display_signals[WINDOW_CREATED], 0, window);
}

/**
 * meta_display_xwindow_is_a_no_focus_window:
 * @display: A #MetaDisplay
 * @xwindow: An X11 window
 *
 * Returns: %TRUE iff window is one of mutter's internal "no focus" windows
 * (there is one per screen) which will have the focus when there is no
 * actual client window focused.
 */
gboolean
meta_display_xwindow_is_a_no_focus_window (MetaDisplay *display,
                                           Window xwindow)
{
  gboolean is_a_no_focus_window = FALSE;
  GSList *temp = display->screens;
  while (temp != NULL) {
    MetaScreen *screen = temp->data;
    if (screen->no_focus_window == xwindow) {
      is_a_no_focus_window = TRUE;
      break;
    }
    temp = temp->next;
  }

  return is_a_no_focus_window;
}

Cursor
meta_display_create_x_cursor (MetaDisplay *display,
                              MetaCursor cursor)
{
  Cursor xcursor;
  guint glyph;

  switch (cursor)
    {
    case META_CURSOR_DEFAULT:
      glyph = XC_left_ptr;
      break;
    case META_CURSOR_NORTH_RESIZE:
      glyph = XC_top_side;
      break;
    case META_CURSOR_SOUTH_RESIZE:
      glyph = XC_bottom_side;
      break;
    case META_CURSOR_WEST_RESIZE:
      glyph = XC_left_side;
      break;
    case META_CURSOR_EAST_RESIZE:
      glyph = XC_right_side;
      break;
    case META_CURSOR_SE_RESIZE:
      glyph = XC_bottom_right_corner;
      break;
    case META_CURSOR_SW_RESIZE:
      glyph = XC_bottom_left_corner;
      break;
    case META_CURSOR_NE_RESIZE:
      glyph = XC_top_right_corner;
      break;
    case META_CURSOR_NW_RESIZE:
      glyph = XC_top_left_corner;
      break;
    case META_CURSOR_MOVE_OR_RESIZE_WINDOW:
      glyph = XC_fleur;
      break;
    case META_CURSOR_BUSY:
      glyph = XC_watch;
      break;
      
    default:
      g_assert_not_reached ();
      glyph = 0; /* silence compiler */
      break;
    }
  
  xcursor = XCreateFontCursor (display->xdisplay, glyph);

  return xcursor;
}

static Cursor
xcursor_for_op (MetaDisplay *display,
                MetaGrabOp   op)
{
  MetaCursor cursor = META_CURSOR_DEFAULT;
  
  switch (op)
    {
    case META_GRAB_OP_RESIZING_SE:
    case META_GRAB_OP_KEYBOARD_RESIZING_SE:
      cursor = META_CURSOR_SE_RESIZE;
      break;
    case META_GRAB_OP_RESIZING_S:
    case META_GRAB_OP_KEYBOARD_RESIZING_S:
      cursor = META_CURSOR_SOUTH_RESIZE;
      break;
    case META_GRAB_OP_RESIZING_SW:
    case META_GRAB_OP_KEYBOARD_RESIZING_SW:
      cursor = META_CURSOR_SW_RESIZE;
      break;
    case META_GRAB_OP_RESIZING_N:
    case META_GRAB_OP_KEYBOARD_RESIZING_N:
      cursor = META_CURSOR_NORTH_RESIZE;
      break;
    case META_GRAB_OP_RESIZING_NE:
    case META_GRAB_OP_KEYBOARD_RESIZING_NE:
      cursor = META_CURSOR_NE_RESIZE;
      break;
    case META_GRAB_OP_RESIZING_NW:
    case META_GRAB_OP_KEYBOARD_RESIZING_NW:
      cursor = META_CURSOR_NW_RESIZE;
      break;
    case META_GRAB_OP_RESIZING_W:
    case META_GRAB_OP_KEYBOARD_RESIZING_W:
      cursor = META_CURSOR_WEST_RESIZE;
      break;
    case META_GRAB_OP_RESIZING_E:
    case META_GRAB_OP_KEYBOARD_RESIZING_E:
      cursor = META_CURSOR_EAST_RESIZE;
      break;
    case META_GRAB_OP_MOVING:
    case META_GRAB_OP_KEYBOARD_MOVING:
    case META_GRAB_OP_KEYBOARD_RESIZING_UNKNOWN:
      cursor = META_CURSOR_MOVE_OR_RESIZE_WINDOW;
      break;
      
    default:
      break;
    }

  if (cursor == META_CURSOR_DEFAULT)
    return None;
  return meta_display_create_x_cursor (display, cursor);
}

void
meta_display_set_grab_op_cursor (MetaDisplay *display,
                                 MetaScreen  *screen,
                                 MetaGrabOp   op,
                                 Window       grab_xwindow,
                                 guint32      timestamp)
{
  Cursor cursor = xcursor_for_op (display, op);
  unsigned char mask_bits[XIMaskLen (XI_LASTEVENT)] = { 0 };
  XIEventMask mask = { XIAllMasterDevices, sizeof (mask_bits), mask_bits };

  XISetMask (mask.mask, XI_ButtonPress);
  XISetMask (mask.mask, XI_ButtonRelease);
  XISetMask (mask.mask, XI_Enter);
  XISetMask (mask.mask, XI_Leave);
  XISetMask (mask.mask, XI_Motion);

  g_assert (screen != NULL);

  meta_error_trap_push (display);
  if (XIGrabDevice (display->xdisplay,
                    META_VIRTUAL_CORE_POINTER_ID,
                    grab_xwindow,
                    timestamp,
                    cursor,
                    XIGrabModeAsync, XIGrabModeAsync,
                    False, /* owner_events */
                    &mask) == Success)
    {
      display->grab_have_pointer = TRUE;
      meta_topic (META_DEBUG_WINDOW_OPS,
                  "XIGrabDevice() returned GrabSuccess time %u\n",
                  timestamp);
    }
  else
    {
      meta_topic (META_DEBUG_WINDOW_OPS,
                  "XIGrabDevice() failed time %u\n",
                  timestamp);
    }
  meta_error_trap_pop (display);
  
  if (cursor != None)
    XFreeCursor (display->xdisplay, cursor);
}

gboolean
meta_display_begin_grab_op (MetaDisplay *display,
			    MetaScreen  *screen,
                            MetaWindow  *window,
                            MetaGrabOp   op,
                            gboolean     pointer_already_grabbed,
                            gboolean     frame_action,
                            int          button,
                            gulong       modmask,
                            guint32      timestamp,
                            int          root_x,
                            int          root_y)
{
  MetaWindow *grab_window = NULL;
  Window grab_xwindow;
  
  meta_topic (META_DEBUG_WINDOW_OPS,
              "Doing grab op %u on window %s button %d pointer already grabbed: %d pointer pos %d,%d\n",
              op, window ? window->desc : "none", button, pointer_already_grabbed,
              root_x, root_y);
  
  if (display->grab_op != META_GRAB_OP_NONE)
    {
      if (window)
        meta_warning ("Attempt to perform window operation %u on window %s when operation %u on %s already in effect\n",
                      op, window->desc, display->grab_op,
                      display->grab_window ? display->grab_window->desc : "none");
      return FALSE;
    }

  if (window &&
      (meta_grab_op_is_moving (op) || meta_grab_op_is_resizing (op)))
    {
      if (meta_prefs_get_raise_on_click ())
        meta_window_raise (window);
      else
        {
          display->grab_initial_x = root_x;
          display->grab_initial_y = root_y;
          display->grab_threshold_movement_reached = FALSE;
        }
    }

  /* If window is a modal dialog attached to its parent,
   * grab the parent instead for moving.
   */
  if (window && meta_window_is_attached_dialog (window) &&
      meta_grab_op_is_moving (op))
    grab_window = meta_window_get_transient_for (window);

  if (grab_window == NULL)
    grab_window = window;

  /* FIXME:
   *   If we have no MetaWindow we do our best
   *   and try to do the grab on the RootWindow.
   *   This will fail if anyone else has any
   *   key grab on the RootWindow.
   */
  if (grab_window)
    grab_xwindow = grab_window->frame ? grab_window->frame->xwindow : grab_window->xwindow;
  else
    grab_xwindow = screen->xroot;

  display->grab_have_pointer = FALSE;
  
  if (pointer_already_grabbed)
    display->grab_have_pointer = TRUE;
  
  meta_display_set_grab_op_cursor (display, screen, op, grab_xwindow, timestamp);

  if (!display->grab_have_pointer && !grab_op_is_keyboard (op))
    {
      meta_topic (META_DEBUG_WINDOW_OPS,
                  "XIGrabDevice() failed\n");
      return FALSE;
    }

  /* Grab keys for keyboard ops and mouse move/resizes; see #126497 */
  if (grab_op_is_keyboard (op) || grab_op_is_mouse_only (op))
    {
      if (grab_window)
        display->grab_have_keyboard =
                     meta_window_grab_all_keys (grab_window, timestamp);

      else
        display->grab_have_keyboard =
                     meta_screen_grab_all_keys (screen, timestamp);
      
      if (!display->grab_have_keyboard)
        {
          meta_topic (META_DEBUG_WINDOW_OPS,
                      "grabbing all keys failed, ungrabbing pointer\n");
          XIUngrabDevice (display->xdisplay, META_VIRTUAL_CORE_POINTER_ID, timestamp);
          display->grab_have_pointer = FALSE;
          return FALSE;
        }
    }
  
  display->grab_op = op;
  display->grab_window = grab_window;
  display->grab_screen = screen;
  display->grab_xwindow = grab_xwindow;
  display->grab_button = button;
  display->grab_mask = modmask;
  if (window)
    {
      display->grab_tile_mode = window->tile_mode;
      display->grab_tile_monitor_number = window->tile_monitor_number;
    }
  else
    {
      display->grab_tile_mode = META_TILE_NONE;
      display->grab_tile_monitor_number = -1;
    }
  display->grab_anchor_root_x = root_x;
  display->grab_anchor_root_y = root_y;
  display->grab_latest_motion_x = root_x;
  display->grab_latest_motion_y = root_y;
  display->grab_last_moveresize_time.tv_sec = 0;
  display->grab_last_moveresize_time.tv_usec = 0;
  display->grab_motion_notify_time = 0;
  display->grab_old_window_stacking = NULL;
#ifdef HAVE_XSYNC
  display->grab_last_user_action_was_snap = FALSE;
#endif
  display->grab_frame_action = frame_action;
  display->grab_resize_unmaximize = 0;
  display->grab_timestamp = timestamp;

  if (display->grab_resize_timeout_id)
    {
      g_source_remove (display->grab_resize_timeout_id);
      display->grab_resize_timeout_id = 0;
    }
	
  if (display->grab_window)
    {
      meta_window_get_client_root_coords (display->grab_window,
                                          &display->grab_initial_window_pos);
      display->grab_anchor_window_pos = display->grab_initial_window_pos;

#ifdef HAVE_XSYNC
      if ( meta_grab_op_is_resizing (display->grab_op) &&
           display->grab_window->sync_request_counter != None)
        {
          meta_window_create_sync_request_alarm (display->grab_window);
        }
#endif
    }
  
  meta_topic (META_DEBUG_WINDOW_OPS,
              "Grab op %u on window %s successful\n",
              display->grab_op, window ? window->desc : "(null)");

  g_assert (display->grab_window != NULL || display->grab_screen != NULL);
  g_assert (display->grab_op != META_GRAB_OP_NONE);

  /* Save the old stacking */
  if (GRAB_OP_IS_WINDOW_SWITCH (display->grab_op))
    {
      meta_topic (META_DEBUG_WINDOW_OPS,
                  "Saving old stack positions; old pointer was %p.\n",
                  display->grab_old_window_stacking);
      display->grab_old_window_stacking = 
        meta_stack_get_positions (screen->stack);
    }

  if (display->grab_window)
    {
      meta_window_refresh_resize_popup (display->grab_window);
    }

  g_signal_emit (display, display_signals[GRAB_OP_BEGIN], 0,
                 screen, display->grab_window, display->grab_op);
  
  return TRUE;
}

void
meta_display_end_grab_op (MetaDisplay *display,
                          guint32      timestamp)
{
  meta_topic (META_DEBUG_WINDOW_OPS,
              "Ending grab op %u at time %u\n", display->grab_op, timestamp);
  
  if (display->grab_op == META_GRAB_OP_NONE)
    return;

  g_signal_emit (display, display_signals[GRAB_OP_END], 0,
                 display->grab_screen, display->grab_window, display->grab_op);

  if (display->grab_window != NULL)
    display->grab_window->shaken_loose = FALSE;
  
  if (display->grab_window != NULL &&
      !meta_prefs_get_raise_on_click () &&
      (meta_grab_op_is_moving (display->grab_op) ||
       meta_grab_op_is_resizing (display->grab_op)))
    {
      /* Only raise the window in orthogonal raise
       * ('do-not-raise-on-click') mode if the user didn't try to move
       * or resize the given window by at least a threshold amount.
       * For raise on click mode, the window was raised at the
       * beginning of the grab_op.
       */
      if (!display->grab_threshold_movement_reached)
        meta_window_raise (display->grab_window);
    }

  if (GRAB_OP_IS_WINDOW_SWITCH (display->grab_op) ||
      display->grab_op == META_GRAB_OP_KEYBOARD_WORKSPACE_SWITCHING)
    {
      if (GRAB_OP_IS_WINDOW_SWITCH (display->grab_op))
        meta_screen_tab_popup_destroy (display->grab_screen);
      else
        meta_screen_workspace_popup_destroy (display->grab_screen);

      /* If the ungrab here causes an EnterNotify, ignore it for
       * sloppy focus
       */
      display->ungrab_should_not_cause_focus_window = display->grab_xwindow;
    }
  
  /* If this was a move or resize clear out the edge cache */
  if (meta_grab_op_is_resizing (display->grab_op) || 
      meta_grab_op_is_moving (display->grab_op))
    {
      meta_topic (META_DEBUG_WINDOW_OPS,
                  "Clearing out the edges for resistance/snapping");
      meta_display_cleanup_edges (display);
    }

  if (display->grab_old_window_stacking != NULL)
    {
      meta_topic (META_DEBUG_WINDOW_OPS,
                  "Clearing out the old stack position, which was %p.\n",
                  display->grab_old_window_stacking);
      g_list_free (display->grab_old_window_stacking);
      display->grab_old_window_stacking = NULL;
    }

  if (display->grab_have_pointer)
    {
      meta_topic (META_DEBUG_WINDOW_OPS,
                  "Ungrabbing pointer with timestamp %u\n", timestamp);
      XIUngrabDevice (display->xdisplay, META_VIRTUAL_CORE_POINTER_ID, timestamp);
    }

  if (display->grab_have_keyboard)
    {
      meta_topic (META_DEBUG_WINDOW_OPS,
                  "Ungrabbing all keys timestamp %u\n", timestamp);
      if (display->grab_window)
        meta_window_ungrab_all_keys (display->grab_window, timestamp);
      else
        meta_screen_ungrab_all_keys (display->grab_screen, timestamp);
    }

  
  display->grab_timestamp = 0;
  display->grab_window = NULL;
  display->grab_screen = NULL;
  display->grab_xwindow = None;
  display->grab_tile_mode = META_TILE_NONE;
  display->grab_tile_monitor_number = -1;
  display->grab_op = META_GRAB_OP_NONE;

  if (display->grab_resize_popup)
    {
      meta_ui_resize_popup_free (display->grab_resize_popup);
      display->grab_resize_popup = NULL;
    }

  if (display->grab_resize_timeout_id)
    {
      g_source_remove (display->grab_resize_timeout_id);
      display->grab_resize_timeout_id = 0;
    }
}

/**
 * meta_display_get_grab_op:
 * @display: The #MetaDisplay that the window is on

 * Gets the current grab operation, if any.
 *
 * Return value: the current grab operation, or %META_GRAB_OP_NONE if
 * Mutter doesn't currently have a grab. %META_GRAB_OP_COMPOSITOR will
 * be returned if a compositor-plugin modal operation is in effect
 * (See mutter_begin_modal_for_plugin())
 */
MetaGrabOp
meta_display_get_grab_op (MetaDisplay *display)
{
  return display->grab_op;
}

void
meta_display_check_threshold_reached (MetaDisplay *display,
                                      int          x,
                                      int          y)
{
  /* Don't bother doing the check again if we've already reached the threshold */
  if (meta_prefs_get_raise_on_click () ||
      display->grab_threshold_movement_reached)
    return;

  if (ABS (display->grab_initial_x - x) >= 8 ||
      ABS (display->grab_initial_y - y) >= 8)
    display->grab_threshold_movement_reached = TRUE;
}

static void
meta_change_button_grab (MetaDisplay *display,
                         Window       xwindow,
                         gboolean     grab,
                         gboolean     sync,
                         int          button,
                         int          modmask)
{
  unsigned int ignored_mask;

  unsigned char mask_bits[XIMaskLen (XI_LASTEVENT)] = { 0 };
  XIEventMask mask = { XIAllMasterDevices, sizeof (mask_bits), mask_bits };

  XISetMask (mask.mask, XI_ButtonPress);
  XISetMask (mask.mask, XI_ButtonRelease);
  XISetMask (mask.mask, XI_Motion);

  meta_verbose ("%s 0x%lx sync = %d button = %d modmask 0x%x\n",
                grab ? "Grabbing" : "Ungrabbing",
                xwindow,
                sync, button, modmask);
  
  meta_error_trap_push (display);
  
  ignored_mask = 0;
  while (ignored_mask <= display->ignored_modifier_mask)
    {
      XIGrabModifiers mods;

      if (ignored_mask & ~(display->ignored_modifier_mask))
        {
          /* Not a combination of ignored modifiers
           * (it contains some non-ignored modifiers)
           */
          ++ignored_mask;
          continue;
        }

      mods = (XIGrabModifiers) { modmask | ignored_mask, 0 };

      if (meta_is_debugging ())
        meta_error_trap_push_with_return (display);

      /* GrabModeSync means freeze until XAllowEvents */
      
      if (grab)
        XIGrabButton (display->xdisplay,
                      META_VIRTUAL_CORE_POINTER_ID,
                      button, xwindow, None,
                      sync ? XIGrabModeSync : XIGrabModeAsync,
                      XIGrabModeAsync, False,
                      &mask, 1, &mods);
      else
        XIUngrabButton (display->xdisplay,
                        META_VIRTUAL_CORE_POINTER_ID,
                        button, xwindow, 1, &mods);

      if (meta_is_debugging ())
        {
          int result;
          
          result = meta_error_trap_pop_with_return (display);
          
          if (result != Success)
            meta_verbose ("Failed to %s button %d with mask 0x%x for window 0x%lx error code %d\n",
                          grab ? "grab" : "ungrab",
                          button, modmask | ignored_mask, xwindow, result);
        }
      
      ++ignored_mask;
    }

  meta_error_trap_pop (display);
}

void
meta_display_grab_window_buttons (MetaDisplay *display,
                                  Window       xwindow)
{  
  /* Grab Alt + button1 for moving window.
   * Grab Alt + button2 for resizing window.
   * Grab Alt + button3 for popping up window menu.
   * Grab Alt + Shift + button1 for snap-moving window.
   */
  meta_verbose ("Grabbing window buttons for 0x%lx\n", xwindow);
  
  /* FIXME If we ignored errors here instead of spewing, we could
   * put one big error trap around the loop and avoid a bunch of
   * XSync()
   */

  if (display->window_grab_modifiers != 0)
    {
      gboolean debug = g_getenv ("MUTTER_DEBUG_BUTTON_GRABS") != NULL;
      int i;
      for (i = 1; i < 4; i++)
        {
          meta_change_button_grab (display, xwindow,
                                   TRUE,
                                   FALSE,
                                   i, display->window_grab_modifiers);  
          
          /* This is for debugging, since I end up moving the Xnest
           * otherwise ;-)
           */
          if (debug)
            meta_change_button_grab (display, xwindow,
                                     TRUE,
                                     FALSE,
                                     i, ControlMask);
        }

      /* In addition to grabbing Alt+Button1 for moving the window,
       * grab Alt+Shift+Button1 for snap-moving the window.  See bug
       * 112478.  Unfortunately, this doesn't work with
       * Shift+Alt+Button1 for some reason; so at least part of the
       * order still matters, which sucks (please FIXME).
       */
      meta_change_button_grab (display, xwindow,
                               TRUE,
                               FALSE,
                               1, display->window_grab_modifiers | ShiftMask);
    }
}

void
meta_display_ungrab_window_buttons  (MetaDisplay *display,
                                     Window       xwindow)
{
  gboolean debug;
  int i;

  if (display->window_grab_modifiers == 0)
    return;
  
  debug = g_getenv ("MUTTER_DEBUG_BUTTON_GRABS") != NULL;
  i = 1;
  while (i < 4)
    {
      meta_change_button_grab (display, xwindow,
                               FALSE, FALSE, i,
                               display->window_grab_modifiers);
      
      if (debug)
        meta_change_button_grab (display, xwindow,
                                 FALSE, FALSE, i, ControlMask);
      
      ++i;
    }
}

/* Grab buttons we only grab while unfocused in click-to-focus mode */
#define MAX_FOCUS_BUTTON 4
void
meta_display_grab_focus_window_button (MetaDisplay *display,
                                       MetaWindow  *window)
{
  /* Grab button 1 for activating unfocused windows */
  meta_verbose ("Grabbing unfocused window buttons for %s\n", window->desc);

#if 0
  /* FIXME:115072 */
  /* Don't grab at all unless in click to focus mode. In click to
   * focus, we may sometimes be clever about intercepting and eating
   * the focus click. But in mouse focus, we never do that since the
   * focus window may not be raised, and who wants to think about
   * mouse focus anyway.
   */
  if (meta_prefs_get_focus_mode () != G_DESKTOP_FOCUS_MODE_CLICK)
    {
      meta_verbose (" (well, not grabbing since not in click to focus mode)\n");
      return;
    }
#endif
  
  if (window->have_focus_click_grab)
    {
      meta_verbose (" (well, not grabbing since we already have the grab)\n");
      return;
    }
  
  /* FIXME If we ignored errors here instead of spewing, we could
   * put one big error trap around the loop and avoid a bunch of
   * XSync()
   */
  
  {
    int i = 1;
    while (i < MAX_FOCUS_BUTTON)
      {
        meta_change_button_grab (display,
                                 window->xwindow,
                                 TRUE, TRUE,
                                 i, 0);
        
        ++i;
      }

    window->have_focus_click_grab = TRUE;
  }
}

void
meta_display_ungrab_focus_window_button (MetaDisplay *display,
                                         MetaWindow  *window)
{
  meta_verbose ("Ungrabbing unfocused window buttons for %s\n", window->desc);

  if (!window->have_focus_click_grab)
    return;
  
  {
    int i = 1;
    while (i < MAX_FOCUS_BUTTON)
      {
        meta_change_button_grab (display, window->xwindow,
                                 FALSE, FALSE, i, 0);
        
        ++i;
      }

    window->have_focus_click_grab = FALSE;
  }
}

void
meta_display_increment_event_serial (MetaDisplay *display)
{
  /* We just make some random X request */
  XDeleteProperty (display->xdisplay, display->leader_window,
                   display->atom__MOTIF_WM_HINTS);
}

void
meta_display_update_active_window_hint (MetaDisplay *display)
{
  GSList *tmp;
  
  gulong data[1];

  if (display->focus_window)
    data[0] = display->focus_window->xwindow;
  else
    data[0] = None;
  
  tmp = display->screens;
  while (tmp != NULL)
    {
      MetaScreen *screen = tmp->data;
      
      meta_error_trap_push (display);
      XChangeProperty (display->xdisplay, screen->xroot,
                       display->atom__NET_ACTIVE_WINDOW,
                       XA_WINDOW,
                       32, PropModeReplace, (guchar*) data, 1);

      meta_error_trap_pop (display);

      tmp = tmp->next;
    }
}

void
meta_display_queue_retheme_all_windows (MetaDisplay *display)
{
  GSList* windows;
  GSList *tmp;

  windows = meta_display_list_windows (display, META_LIST_DEFAULT);
  tmp = windows;
  while (tmp != NULL)
    {
      MetaWindow *window = tmp->data;
      
      meta_window_queue (window, META_QUEUE_MOVE_RESIZE);
      if (window->frame)
        {
          meta_frame_queue_draw (window->frame);
        }
      
      tmp = tmp->next;
    }

  g_slist_free (windows);
}

void
meta_display_retheme_all (void)
{
  meta_display_queue_retheme_all_windows (meta_get_display ());
}

void 
meta_display_set_cursor_theme (const char *theme, 
			       int         size)
{
#ifdef HAVE_XCURSOR     
  GSList *tmp;

  MetaDisplay *display = meta_get_display ();

  XcursorSetTheme (display->xdisplay, theme);
  XcursorSetDefaultSize (display->xdisplay, size);

  tmp = display->screens;
  while (tmp != NULL)
    {
      MetaScreen *screen = tmp->data;
	  	  
      meta_screen_update_cursor (screen);

      tmp = tmp->next;
    }

#endif
}

/*
 * Stores whether syncing is currently enabled.
 */
static gboolean is_syncing = FALSE;

/**
 * meta_is_syncing:
 *
 * Returns whether X synchronisation is currently enabled.
 *
 * FIXME: This is *only* called by meta_display_open(), but by that time
 * we have already turned syncing on or off on startup, and we don't
 * have any way to do so while Mutter is running, so it's rather
 * pointless.
 *
 * Returns: %TRUE if we must wait for events whenever we send X requests;
 * %FALSE otherwise.
 */
gboolean
meta_is_syncing (void)
{
  return is_syncing;
}

/**
 * meta_set_syncing:
 * @setting: whether to turn syncing on or off
 *
 * A handy way to turn on synchronisation on or off for every display.
 */
void
meta_set_syncing (gboolean setting)
{
  if (setting != is_syncing)
    {
      is_syncing = setting;
      if (meta_get_display ())
        XSynchronize (meta_get_display ()->xdisplay, is_syncing);
    }
}

/*
 * How long, in milliseconds, we should wait after pinging a window
 * before deciding it's not going to get back to us.
 */
#define PING_TIMEOUT_DELAY 5000

/**
 * meta_display_ping_timeout:
 * @data: All the information about this ping. It is a #MetaPingData
 *        cast to a #gpointer in order to be passable to a timeout function.
 *        This function will also free this parameter.
 *
 * Does whatever it is we decided to do when a window didn't respond
 * to a ping. We also remove the ping from the display's list of
 * pending pings. This function is called by the event loop when the timeout
 * times out which we created at the start of the ping.
 *
 * Returns: Always returns %FALSE, because this function is called as a
 *          timeout and we don't want to run the timer again.
 */
static gboolean
meta_display_ping_timeout (gpointer data)
{
  MetaPingData *ping_data;

  ping_data = data;

  ping_data->ping_timeout_id = 0;

  meta_topic (META_DEBUG_PING,
              "Ping %u on window %lx timed out\n",
              ping_data->timestamp, ping_data->xwindow);
  
  (* ping_data->ping_timeout_func) (ping_data->display, ping_data->xwindow,
                                    ping_data->timestamp, ping_data->user_data);

  ping_data->display->pending_pings =
    g_slist_remove (ping_data->display->pending_pings,
                    ping_data);
  ping_data_free (ping_data);
  
  return FALSE;
}

/**
 * meta_display_ping_window:
 * @display: The #MetaDisplay that the window is on
 * @window: The #MetaWindow to send the ping to
 * @timestamp: The timestamp of the ping. Used for uniqueness.
 *             Cannot be CurrentTime; use a real timestamp!
 * @ping_reply_func: The callback to call if we get a response.
 * @ping_timeout_func: The callback to call if we don't get a response.
 * @user_data: Arbitrary data that will be passed to the callback
 *             function. (In practice it's often a pointer to
 *             the window.)
 *
 * Sends a ping request to a window. The window must respond to
 * the request within a certain amount of time. If it does, we
 * will call one callback; if the time passes and we haven't had
 * a response, we call a different callback. The window must have
 * the hint showing that it can respond to a ping; if it doesn't,
 * we call the "got a response" callback immediately and return.
 * This function returns straight away after setting things up;
 * the callbacks will be called from the event loop.
 *
 * FIXME: This should probably be a method on windows, rather than displays
 *        for one of their windows.
 *
 */
void
meta_display_ping_window (MetaDisplay       *display,
			  MetaWindow        *window,
			  guint32            timestamp,
			  MetaWindowPingFunc ping_reply_func,
			  MetaWindowPingFunc ping_timeout_func,
			  gpointer           user_data)
{
  MetaPingData *ping_data;

  if (timestamp == CurrentTime)
    {
      meta_warning ("Tried to ping a window with CurrentTime! Not allowed.\n");
      return;
    }

  if (!window->net_wm_ping)
    {
      if (ping_reply_func)
        (* ping_reply_func) (display, window->xwindow, timestamp, user_data);

      return;
    }
  
  ping_data = g_new (MetaPingData, 1);
  ping_data->display = display;
  ping_data->xwindow = window->xwindow;
  ping_data->timestamp = timestamp;
  ping_data->ping_reply_func = ping_reply_func;
  ping_data->ping_timeout_func = ping_timeout_func;
  ping_data->user_data = user_data;
  ping_data->ping_timeout_id = g_timeout_add (PING_TIMEOUT_DELAY,
					      meta_display_ping_timeout,
					      ping_data);
  
  display->pending_pings = g_slist_prepend (display->pending_pings, ping_data);

  meta_topic (META_DEBUG_PING,
              "Sending ping with timestamp %u to window %s\n",
              timestamp, window->desc);
  meta_window_send_icccm_message (window,
                                  display->atom__NET_WM_PING,
                                  timestamp);
}

static void
process_request_frame_extents (MetaDisplay    *display,
                               XEvent         *event)
{
  /* The X window whose frame extents will be set. */
  Window xwindow = event->xclient.window;
  unsigned long data[4] = { 0, 0, 0, 0 };

  MotifWmHints *hints = NULL;
  gboolean hints_set = FALSE;

  meta_verbose ("Setting frame extents for 0x%lx\n", xwindow);

  /* See if the window is decorated. */
  hints_set = meta_prop_get_motif_hints (display,
                                         xwindow,
                                         display->atom__MOTIF_WM_HINTS,
                                         &hints);
  if ((hints_set && hints->decorations) || !hints_set)
    {
      MetaFrameBorders borders;
      MetaScreen *screen;

      screen = meta_display_screen_for_xwindow (display,
                                                event->xclient.window);
      if (screen == NULL)
        {
          meta_warning ("Received request to set _NET_FRAME_EXTENTS "
                        "on 0x%lx which is on a screen we are not managing\n",
                        event->xclient.window);
          meta_XFree (hints);
          return;
        }

      /* Return estimated frame extents for a normal window. */
      meta_ui_theme_get_frame_borders (screen->ui,
                                       META_FRAME_TYPE_NORMAL,
                                       0,
                                       &borders);
      data[0] = borders.visible.left;
      data[1] = borders.visible.right;
      data[2] = borders.visible.top;
      data[3] = borders.visible.bottom;
    }

  meta_topic (META_DEBUG_GEOMETRY,
              "Setting _NET_FRAME_EXTENTS on unmanaged window 0x%lx "
              "to top = %lu, left = %lu, bottom = %lu, right = %lu\n",
              xwindow, data[0], data[1], data[2], data[3]);

  meta_error_trap_push (display);
  XChangeProperty (display->xdisplay, xwindow,
                   display->atom__NET_FRAME_EXTENTS,
                   XA_CARDINAL,
                   32, PropModeReplace, (guchar*) data, 4);
  meta_error_trap_pop (display);

  meta_XFree (hints);
}

/**
 * process_pong_message:
 * @display: the display we got the pong from
 * @event: the #XEvent which is a pong; we can tell which
 *         ping it corresponds to because it bears the
 *         same timestamp.
 *
 * Process the pong (the response message) from the ping we sent
 * to the window. This involves removing the timeout, calling the
 * reply handler function, and freeing memory.
 */
static void
process_pong_message (MetaDisplay    *display,
                      XEvent         *event)
{
  GSList *tmp;
  guint32 timestamp = event->xclient.data.l[1];

  meta_topic (META_DEBUG_PING, "Received a pong with timestamp %u\n",
              timestamp);
  
  for (tmp = display->pending_pings; tmp; tmp = tmp->next)
    {
      MetaPingData *ping_data = tmp->data;
			  
      if (timestamp == ping_data->timestamp)
        {
          meta_topic (META_DEBUG_PING,
                      "Matching ping found for pong %u\n", 
                      ping_data->timestamp);

          /* Remove the ping data from the list */
          display->pending_pings = g_slist_remove (display->pending_pings,
                                                   ping_data);

          /* Remove the timeout */
          if (ping_data->ping_timeout_id != 0)
            {
              g_source_remove (ping_data->ping_timeout_id);
              ping_data->ping_timeout_id = 0;
            }
          
          /* Call callback */
          (* ping_data->ping_reply_func) (display, 
                                          ping_data->xwindow,
                                          ping_data->timestamp, 
                                          ping_data->user_data);
			      
          ping_data_free (ping_data);

          break;
        }
    }
}

/**
 * meta_display_window_has_pending_pings:
 * @display: The #MetaDisplay of the window.
 * @window: The #MetaWindow whose pings we want to know about.
 *
 * Finds whether a window has any pings waiting on it.
 *
 * FIXME: This should probably be a method on windows, rather than displays
 *        for one of their windows.
 *
 * Returns: %TRUE if there is at least one ping which has been sent
 *          to the window without getting a response; %FALSE otherwise.
 */
gboolean
meta_display_window_has_pending_pings (MetaDisplay *display,
				       MetaWindow  *window)
{
  GSList *tmp;

  for (tmp = display->pending_pings; tmp; tmp = tmp->next)
    {
      MetaPingData *ping_data = tmp->data;

      if (ping_data->xwindow == window->xwindow) 
        return TRUE;
    }

  return FALSE;
}

MetaGroup*
get_focussed_group (MetaDisplay *display)
{
  if (display->focus_window)
    return display->focus_window->group;
  else
    return NULL;
}

#define IN_TAB_CHAIN(w,t) (((t) == META_TAB_LIST_NORMAL && META_WINDOW_IN_NORMAL_TAB_CHAIN (w)) \
    || ((t) == META_TAB_LIST_DOCKS && META_WINDOW_IN_DOCK_TAB_CHAIN (w)) \
    || ((t) == META_TAB_LIST_GROUP && META_WINDOW_IN_GROUP_TAB_CHAIN (w, get_focussed_group(w->display))) \
    || ((t) == META_TAB_LIST_NORMAL_ALL && META_WINDOW_IN_NORMAL_TAB_CHAIN_TYPE (w)))

static MetaWindow*
find_tab_forward (MetaDisplay   *display,
                  MetaTabList    type,
                  MetaScreen    *screen, 
                  MetaWorkspace *workspace,
                  GList         *start,
                  gboolean       skip_first)
{
  GList *tmp;

  g_return_val_if_fail (start != NULL, NULL);
  g_return_val_if_fail (workspace != NULL, NULL);

  tmp = start;
  if (skip_first)
    tmp = tmp->next;

  while (tmp != NULL)
    {
      MetaWindow *window = tmp->data;

      if (window->screen == screen &&
	  IN_TAB_CHAIN (window, type))
        return window;

      tmp = tmp->next;
    }

  tmp = workspace->mru_list;
  while (tmp != start)
    {
      MetaWindow *window = tmp->data;

      if (IN_TAB_CHAIN (window, type))
        return window;

      tmp = tmp->next;
    }  

  return NULL;
}

static MetaWindow*
find_tab_backward (MetaDisplay   *display,
                   MetaTabList    type,
                   MetaScreen    *screen, 
                   MetaWorkspace *workspace,
                   GList         *start,
                   gboolean       skip_last)
{
  GList *tmp;

  g_return_val_if_fail (start != NULL, NULL);
  g_return_val_if_fail (workspace != NULL, NULL);

  tmp = start;
  if (skip_last)  
    tmp = tmp->prev;
  while (tmp != NULL)
    {
      MetaWindow *window = tmp->data;

      if (window->screen == screen &&
	  IN_TAB_CHAIN (window, type))
        return window;

      tmp = tmp->prev;
    }

  tmp = g_list_last (workspace->mru_list);
  while (tmp != start)
    {
      MetaWindow *window = tmp->data;

      if (IN_TAB_CHAIN (window, type))
        return window;

      tmp = tmp->prev;
    }

  return NULL;
}

static int
mru_cmp (gconstpointer a,
         gconstpointer b)
{
  guint32 time_a, time_b;

  time_a = meta_window_get_user_time ((MetaWindow *)a);
  time_b = meta_window_get_user_time ((MetaWindow *)b);

  if (time_a > time_b)
    return -1;
  else if (time_a < time_b)
    return 1;
  else
    return 0;
}

/**
 * meta_display_get_tab_list:
 * @display: a #MetaDisplay
 * @type: type of tab list
 * @screen: a #MetaScreen
 * @workspace: (allow-none): origin workspace
 *
 * Determine the list of windows that should be displayed for Alt-TAB
 * functionality.  The windows are returned in most recently used order.
 * If @workspace is not %NULL, the list only conains windows that are on
 * @workspace or have the demands-attention hint set; otherwise it contains
 * all windows on @screen.
 *
 * Returns: (transfer container) (element-type Meta.Window): List of windows
 */
GList*
meta_display_get_tab_list (MetaDisplay   *display,
                           MetaTabList    type,
                           MetaScreen    *screen,
                           MetaWorkspace *workspace)
{
  GList *tab_list = NULL;
  GList *global_mru_list = NULL;
  GList *mru_list, *tmp;
  GSList *windows = meta_display_list_windows (display, META_LIST_DEFAULT);
  GSList *w;

  if (workspace == NULL)
    {
      /* Yay for mixing GList and GSList in the API */
      for (w = windows; w; w = w->next)
        global_mru_list = g_list_prepend (global_mru_list, w->data);
      global_mru_list = g_list_sort (global_mru_list, mru_cmp);
    }

  mru_list = workspace ? workspace->mru_list : global_mru_list;

  /* Windows sellout mode - MRU order.
   */
  for (tmp = mru_list; tmp; tmp = tmp->next)
    {
      MetaWindow *window = tmp->data;

      if (window->screen == screen &&
          IN_TAB_CHAIN (window, type))
        tab_list = g_list_prepend (tab_list, window);
    }

  tab_list = g_list_reverse (tab_list);

  /* If filtering by workspace, include windows from
   * other workspaces that demand attention
   */
  if (workspace)
    for (w = windows; w; w = w->next)
      {
        MetaWindow *l_window = w->data;

        if (l_window->wm_state_demands_attention &&
            l_window->workspace != workspace &&
            IN_TAB_CHAIN (l_window, type))
          tab_list = g_list_prepend (tab_list, l_window);
      }

  g_list_free (global_mru_list);
  g_slist_free (windows);
  
  return tab_list;
}

/**
 * meta_display_get_tab_next:
 * @display: a #MetaDisplay
 * @type: type of tab list
 * @screen: a #MetaScreen
 * @workspace: origin workspace
 * @window: (allow-none): starting window 
 * @backward: If %TRUE, look for the previous window.  
 *
 * Determine the next window that should be displayed for Alt-TAB
 * functionality.
 *
 * Returns: (transfer none): Next window
 *
 */
MetaWindow*
meta_display_get_tab_next (MetaDisplay   *display,
                           MetaTabList    type,
                           MetaScreen    *screen,
                           MetaWorkspace *workspace,
                           MetaWindow    *window,
                           gboolean       backward)
{
  gboolean skip;
  GList *tab_list;
  MetaWindow *ret;
  tab_list = meta_display_get_tab_list(display,
                                       type,
                                       screen,
                                       workspace);

  if (tab_list == NULL)
    return NULL;
  
  if (window != NULL)
    {
      g_assert (window->display == display);
      
      if (backward)
        ret = find_tab_backward (display, type, screen, workspace,
                                 g_list_find (tab_list,
                                              window),
                                 TRUE);
      else
        ret = find_tab_forward (display, type, screen, workspace,
                                g_list_find (tab_list,
                                             window),
                                TRUE);
    }
  else
    {
      skip = display->focus_window != NULL && 
             tab_list->data == display->focus_window;
      if (backward)
        ret = find_tab_backward (display, type, screen, workspace,
                                 tab_list, skip);
      else
        ret = find_tab_forward (display, type, screen, workspace,
                                tab_list, skip);
    }

  g_list_free (tab_list);
  return ret;
}

/**
 * meta_display_get_tab_current:
 * @display: a #MetaDisplay
 * @type: type of tab list
 * @screen: a #MetaScreen
 * @workspace: origin workspace
 *
 * Determine the active window that should be displayed for Alt-TAB.
 *
 * Returns: (transfer none): Current window
 *
 */
MetaWindow*
meta_display_get_tab_current (MetaDisplay   *display,
                              MetaTabList    type,
                              MetaScreen    *screen,
                              MetaWorkspace *workspace)
{
  MetaWindow *window;

  window = display->focus_window;
  
  if (window != NULL &&
      window->screen == screen &&
      IN_TAB_CHAIN (window, type) &&
      (workspace == NULL ||
       meta_window_located_on_workspace (window, workspace)))
    return window;
  else
    return NULL;
}

int
meta_resize_gravity_from_grab_op (MetaGrabOp op)
{
  int gravity;
  
  gravity = -1;
  switch (op)
    {
    case META_GRAB_OP_RESIZING_SE:
    case META_GRAB_OP_KEYBOARD_RESIZING_SE:
      gravity = NorthWestGravity;
      break;
    case META_GRAB_OP_KEYBOARD_RESIZING_S:
    case META_GRAB_OP_RESIZING_S:
      gravity = NorthGravity;
      break;
    case META_GRAB_OP_KEYBOARD_RESIZING_SW:
    case META_GRAB_OP_RESIZING_SW:
      gravity = NorthEastGravity;
      break;
    case META_GRAB_OP_KEYBOARD_RESIZING_N:
    case META_GRAB_OP_RESIZING_N:
      gravity = SouthGravity;
      break;
    case META_GRAB_OP_KEYBOARD_RESIZING_NE:
    case META_GRAB_OP_RESIZING_NE:
      gravity = SouthWestGravity;
      break;
    case META_GRAB_OP_KEYBOARD_RESIZING_NW:
    case META_GRAB_OP_RESIZING_NW:
      gravity = SouthEastGravity;
      break;
    case META_GRAB_OP_KEYBOARD_RESIZING_E:
    case META_GRAB_OP_RESIZING_E:
      gravity = WestGravity;
      break;
    case META_GRAB_OP_KEYBOARD_RESIZING_W:
    case META_GRAB_OP_RESIZING_W:
      gravity = EastGravity;
      break;
    case META_GRAB_OP_KEYBOARD_RESIZING_UNKNOWN:
      gravity = CenterGravity;
      break;
    default:
      break;
    }

  return gravity;
}

static MetaScreen*
find_screen_for_selection (MetaDisplay *display,
                           Window       owner,
                           Atom         selection)
{  
  GSList *tmp;  
  
  tmp = display->screens;
  while (tmp != NULL)
    {
      MetaScreen *screen = tmp->data;
      
      if (screen->wm_sn_selection_window == owner &&
          screen->wm_sn_atom == selection)
        return screen;
  
      tmp = tmp->next;
    }

  return NULL;
}

/* from fvwm2, Copyright Matthias Clasen, Dominik Vogt */
static gboolean
convert_property (MetaDisplay *display,
                  MetaScreen  *screen,
                  Window       w,
                  Atom         target,
                  Atom         property)
{
#define N_TARGETS 4
  Atom conversion_targets[N_TARGETS];
  long icccm_version[] = { 2, 0 };

  conversion_targets[0] = display->atom_TARGETS;
  conversion_targets[1] = display->atom_MULTIPLE;
  conversion_targets[2] = display->atom_TIMESTAMP;
  conversion_targets[3] = display->atom_VERSION;

  meta_error_trap_push_with_return (display);
  if (target == display->atom_TARGETS)
    XChangeProperty (display->xdisplay, w, property,
		     XA_ATOM, 32, PropModeReplace,
		     (unsigned char *)conversion_targets, N_TARGETS);
  else if (target == display->atom_TIMESTAMP)
    XChangeProperty (display->xdisplay, w, property,
		     XA_INTEGER, 32, PropModeReplace,
		     (unsigned char *)&screen->wm_sn_timestamp, 1);
  else if (target == display->atom_VERSION)
    XChangeProperty (display->xdisplay, w, property,
		     XA_INTEGER, 32, PropModeReplace,
		     (unsigned char *)icccm_version, 2);
  else
    {
      meta_error_trap_pop_with_return (display);
      return FALSE;
    }
  
  if (meta_error_trap_pop_with_return (display) != Success)
    return FALSE;

  /* Be sure the PropertyNotify has arrived so we
   * can send SelectionNotify
   */
  /* FIXME the error trap pop synced anyway, right? */
  meta_topic (META_DEBUG_SYNC, "Syncing on %s\n", G_STRFUNC);
  XSync (display->xdisplay, False);

  return TRUE;
}

/* from fvwm2, Copyright Matthias Clasen, Dominik Vogt */
static void
process_selection_request (MetaDisplay   *display,
                           XEvent        *event)
{
  XSelectionEvent reply;
  MetaScreen *screen;

  screen = find_screen_for_selection (display,
                                      event->xselectionrequest.owner,
                                      event->xselectionrequest.selection);

  if (screen == NULL)
    {
      char *str;
      
      meta_error_trap_push (display);
      str = XGetAtomName (display->xdisplay,
                          event->xselectionrequest.selection);
      meta_error_trap_pop (display);
      
      meta_verbose ("Selection request with selection %s window 0x%lx not a WM_Sn selection we recognize\n",
                    str ? str : "(bad atom)", event->xselectionrequest.owner);
      
      meta_XFree (str);

      return;
    }
  
  reply.type = SelectionNotify;
  reply.display = display->xdisplay;
  reply.requestor = event->xselectionrequest.requestor;
  reply.selection = event->xselectionrequest.selection;
  reply.target = event->xselectionrequest.target;
  reply.property = None;
  reply.time = event->xselectionrequest.time;

  if (event->xselectionrequest.target == display->atom_MULTIPLE)
    {
      if (event->xselectionrequest.property != None)
        {
          Atom type, *adata;
          int i, format;
          unsigned long num, rest;
          unsigned char *data;

          meta_error_trap_push_with_return (display);
          if (XGetWindowProperty (display->xdisplay,
                                  event->xselectionrequest.requestor,
                                  event->xselectionrequest.property, 0, 256, False,
                                  display->atom_ATOM_PAIR,
                                  &type, &format, &num, &rest, &data) != Success)
            {
              meta_error_trap_pop_with_return (display);
              return;
            }
          
          if (meta_error_trap_pop_with_return (display) == Success)
            {              
              /* FIXME: to be 100% correct, should deal with rest > 0,
               * but since we have 4 possible targets, we will hardly ever
               * meet multiple requests with a length > 8
               */
              adata = (Atom*)data;
              i = 0;
              while (i < (int) num)
                {
                  if (!convert_property (display, screen,
                                         event->xselectionrequest.requestor,
                                         adata[i], adata[i+1]))
                    adata[i+1] = None;
                  i += 2;
                }

              meta_error_trap_push (display);
              XChangeProperty (display->xdisplay,
                               event->xselectionrequest.requestor,
                               event->xselectionrequest.property,
                               display->atom_ATOM_PAIR,
                               32, PropModeReplace, data, num);
              meta_error_trap_pop (display);
              meta_XFree (data);
            }
        }
    }
  else
    {
      if (event->xselectionrequest.property == None)
        event->xselectionrequest.property = event->xselectionrequest.target;
      
      if (convert_property (display, screen,
                            event->xselectionrequest.requestor,
                            event->xselectionrequest.target,
                            event->xselectionrequest.property))
        reply.property = event->xselectionrequest.property;
    }

  XSendEvent (display->xdisplay,
              event->xselectionrequest.requestor,
              False, 0L, (XEvent*)&reply);

  meta_verbose ("Handled selection request\n");
}

static void
process_selection_clear (MetaDisplay   *display,
                         XEvent        *event)
{
  /* We need to unmanage the screen on which we lost the selection */
  MetaScreen *screen;

  screen = find_screen_for_selection (display,
                                      event->xselectionclear.window,
                                      event->xselectionclear.selection);
  

  if (screen != NULL)
    {
      meta_verbose ("Got selection clear for screen %d on display %s\n",
                    screen->number, display->name);
      
      meta_display_unmanage_screen (display, 
                                    screen,
                                    event->xselectionclear.time);

      /* display and screen may both be invalid memory... */
      
      return;
    }

  {
    char *str;
            
    meta_error_trap_push (display);
    str = XGetAtomName (display->xdisplay,
                        event->xselectionclear.selection);
    meta_error_trap_pop (display);

    meta_verbose ("Selection clear with selection %s window 0x%lx not a WM_Sn selection we recognize\n",
                  str ? str : "(bad atom)", event->xselectionclear.window);

    meta_XFree (str);
  }
}

void
meta_display_unmanage_screen (MetaDisplay *display,
                              MetaScreen  *screen,
                              guint32      timestamp)
{
  meta_verbose ("Unmanaging screen %d on display %s\n",
                screen->number, display->name);
  
  g_return_if_fail (g_slist_find (display->screens, screen) != NULL);
  
  meta_screen_free (screen, timestamp);
  display->screens = g_slist_remove (display->screens, screen);

  if (display->screens == NULL)
    meta_display_close (display, timestamp);
}

void
meta_display_unmanage_windows_for_screen (MetaDisplay *display,
                                          MetaScreen  *screen,
                                          guint32      timestamp)
{
  GSList *tmp;
  GSList *winlist;

  winlist = meta_display_list_windows (display,
                                       META_LIST_INCLUDE_OVERRIDE_REDIRECT);
  winlist = g_slist_sort (winlist, meta_display_stack_cmp);
  g_slist_foreach (winlist, (GFunc)g_object_ref, NULL);

  /* Unmanage all windows */
  tmp = winlist;
  while (tmp != NULL)
    {
      MetaWindow *window = tmp->data;

      /* Check if already unmanaged for safety - in particular, catch
       * the case where unmanaging a parent window can cause attached
       * dialogs to be (temporarily) unmanaged.
       */
      if (!window->unmanaging)
        meta_window_unmanage (window, timestamp);
      g_object_unref (window);
      
      tmp = tmp->next;
    }
  g_slist_free (winlist);
}

int
meta_display_stack_cmp (const void *a,
                        const void *b)
{
  MetaWindow *aw = (void*) a;
  MetaWindow *bw = (void*) b;

  if (aw->screen == bw->screen)
    return meta_stack_windows_cmp (aw->screen->stack, aw, bw);
  /* Then assume screens are stacked by number */
  else if (aw->screen->number < bw->screen->number)
    return -1;
  else if (aw->screen->number > bw->screen->number)
    return 1;
  else
    return 0; /* not reached in theory, if windows on same display */
}

/**
 * meta_display_sort_windows_by_stacking:
 * @display: a #MetaDisplay
 * @windows: (element-type MetaWindow): Set of windows
 *
 * Sorts a set of windows according to their current stacking order. If windows
 * from multiple screens are present in the set of input windows, then all the
 * windows on screen 0 are sorted below all the windows on screen 1, and so forth.
 * Since the stacking order of override-redirect windows isn't controlled by
 * Metacity, if override-redirect windows are in the input, the result may not
 * correspond to the actual stacking order in the X server.
 *
 * An example of using this would be to sort the list of transient dialogs for a
 * window into their current stacking order.
 *
 * Returns: (transfer container) (element-type MetaWindow): Input windows sorted by stacking order, from lowest to highest
 */
GSList *
meta_display_sort_windows_by_stacking (MetaDisplay *display,
                                       GSList      *windows)
{
  GSList *copy = g_slist_copy (windows);

  copy = g_slist_sort (copy, meta_display_stack_cmp);

  return copy;
}

void
meta_display_devirtualize_modifiers (MetaDisplay        *display,
                                     MetaVirtualModifier modifiers,
                                     unsigned int       *mask)
{
  *mask = 0;
  
  if (modifiers & META_VIRTUAL_SHIFT_MASK)
    *mask |= ShiftMask;
  if (modifiers & META_VIRTUAL_CONTROL_MASK)
    *mask |= ControlMask;
  if (modifiers & META_VIRTUAL_ALT_MASK)
    *mask |= Mod1Mask;
  if (modifiers & META_VIRTUAL_META_MASK)
    *mask |= display->meta_mask;
  if (modifiers & META_VIRTUAL_HYPER_MASK)
    *mask |= display->hyper_mask;
  if (modifiers & META_VIRTUAL_SUPER_MASK)
    *mask |= display->super_mask;
  if (modifiers & META_VIRTUAL_MOD2_MASK)
    *mask |= Mod2Mask;
  if (modifiers & META_VIRTUAL_MOD3_MASK)
    *mask |= Mod3Mask;
  if (modifiers & META_VIRTUAL_MOD4_MASK)
    *mask |= Mod4Mask;
  if (modifiers & META_VIRTUAL_MOD5_MASK)
    *mask |= Mod5Mask;  
}

static void
update_window_grab_modifiers (MetaDisplay *display)
     
{
  MetaVirtualModifier virtual_mods;
  unsigned int mods;
    
  virtual_mods = meta_prefs_get_mouse_button_mods ();
  meta_display_devirtualize_modifiers (display, virtual_mods,
                                       &mods);
    
  display->window_grab_modifiers = mods;
}

static void
prefs_changed_callback (MetaPreference pref,
                        void          *data)
{
  MetaDisplay *display = data;
  
  /* It may not be obvious why we regrab on focus mode
   * change; it's because we handle focus clicks a
   * bit differently for the different focus modes.
   */
  if (pref == META_PREF_MOUSE_BUTTON_MODS ||
      pref == META_PREF_FOCUS_MODE)
    {
      MetaDisplay *display = data;
      GSList *windows;
      GSList *tmp;
      
      windows = meta_display_list_windows (display, META_LIST_DEFAULT);
      
      /* Ungrab all */
      tmp = windows;
      while (tmp != NULL)
        {
          MetaWindow *w = tmp->data;
          meta_display_ungrab_window_buttons (display, w->xwindow);
          meta_display_ungrab_focus_window_button (display, w);
          tmp = tmp->next;
        }

      /* change our modifier */
      if (pref == META_PREF_MOUSE_BUTTON_MODS)
        update_window_grab_modifiers (display);

      /* Grab all */
      tmp = windows;
      while (tmp != NULL)
        {
          MetaWindow *w = tmp->data;
          if (w->type != META_WINDOW_DOCK)
            {
              meta_display_grab_focus_window_button (display, w);
              meta_display_grab_window_buttons (display, w->xwindow);
            }
          tmp = tmp->next;
        }

      g_slist_free (windows);
    }
  else if (pref == META_PREF_AUDIBLE_BELL)
    {
      meta_bell_set_audible (display, meta_prefs_bell_is_audible ());
    }
}

void
meta_display_increment_focus_sentinel (MetaDisplay *display)
{
  unsigned long data[1];

  data[0] = meta_display_get_current_time (display);
  
  XChangeProperty (display->xdisplay,
                   ((MetaScreen*) display->screens->data)->xroot,
                   display->atom__MUTTER_SENTINEL,
                   XA_CARDINAL,
                   32, PropModeReplace, (guchar*) data, 1);
  
  display->sentinel_counter += 1;
}

void
meta_display_decrement_focus_sentinel (MetaDisplay *display)
{
  display->sentinel_counter -= 1;

  if (display->sentinel_counter < 0)
    display->sentinel_counter = 0;
}

gboolean
meta_display_focus_sentinel_clear (MetaDisplay *display)
{
  return (display->sentinel_counter == 0);
}

static void
sanity_check_timestamps (MetaDisplay *display,
                         guint32      timestamp)
{
  if (XSERVER_TIME_IS_BEFORE (timestamp, display->last_focus_time))
    {
      meta_warning ("last_focus_time (%u) is greater than comparison "
                    "timestamp (%u).  This most likely represents a buggy "
                    "client sending inaccurate timestamps in messages such as "
                    "_NET_ACTIVE_WINDOW.  Trying to work around...\n",
                    display->last_focus_time, timestamp);
      display->last_focus_time = timestamp;
    }
  if (XSERVER_TIME_IS_BEFORE (timestamp, display->last_user_time))
    {
      GSList *windows;
      GSList *tmp;

      meta_warning ("last_user_time (%u) is greater than comparison "
                    "timestamp (%u).  This most likely represents a buggy "
                    "client sending inaccurate timestamps in messages such as "
                    "_NET_ACTIVE_WINDOW.  Trying to work around...\n",
                    display->last_user_time, timestamp);
      display->last_user_time = timestamp;

      windows = meta_display_list_windows (display, META_LIST_DEFAULT);
      tmp = windows;
      while (tmp != NULL)
        {
          MetaWindow *window = tmp->data;
          
          if (XSERVER_TIME_IS_BEFORE (timestamp, window->net_wm_user_time))
            {
              meta_warning ("%s appears to be one of the offending windows "
                            "with a timestamp of %u.  Working around...\n",
                            window->desc, window->net_wm_user_time);
              meta_window_set_user_time (window, timestamp);
            }

          tmp = tmp->next;
        }

      g_slist_free (windows);
    }
}

void
meta_display_set_input_focus_window (MetaDisplay *display, 
                                     MetaWindow  *window,
                                     gboolean     focus_frame,
                                     guint32      timestamp)
{
  request_xserver_input_focus_change (display,
                                      window->screen,
                                      window->client_type == META_WINDOW_CLIENT_TYPE_WAYLAND ?
                                      META_FOCUS_WAYLAND_CLIENT : META_FOCUS_X_CLIENT,
                                      window,
                                      focus_frame ? window->frame->xwindow : window->xwindow,
                                      timestamp);
}

void
meta_display_request_take_focus (MetaDisplay *display,
                                 MetaWindow  *window,
                                 guint32      timestamp)
{
  if (timestamp_too_old (display, &timestamp))
    return;

  meta_topic (META_DEBUG_FOCUS, "WM_TAKE_FOCUS(%s, %u)\n",
              window->desc, timestamp);

  if (window != display->focus_window)
    {
      /* The "Globally Active Input" window case, where the window
       * doesn't want us to call XSetInputFocus on it, but does
       * want us to send a WM_TAKE_FOCUS.
       *
       * We can't just set display->focus_window to @window, since we
       * we don't know when (or even if) the window will actually take
       * focus, so we could end up being wrong for arbitrarily long.
       * But we also can't leave it set to the current window, or else
       * bug #597352 would come back. So we focus the no_focus_window
       * now (and set display->focus_window to that), send the
       * WM_TAKE_FOCUS, and then just forget about @window
       * until/unless we get a FocusIn.
       */
      meta_display_focus_the_no_focus_window (display,
                                              window->screen,
                                              timestamp);
    }
  meta_window_send_icccm_message (window,
                                  display->atom_WM_TAKE_FOCUS,
                                  timestamp);
}

void
meta_display_set_input_focus_xwindow (MetaDisplay   *display,
                                      MetaScreen    *screen,
                                      MetaFocusType  type,
                                      Window         window,
                                      guint32        timestamp)
{
  request_xserver_input_focus_change (display,
                                      screen,
                                      type,
                                      NULL,
                                      window,
                                      timestamp);
}

void
meta_display_focus_the_no_focus_window (MetaDisplay *display,
                                        MetaScreen  *screen,
                                        guint32      timestamp)
{
  request_xserver_input_focus_change (display,
                                      screen,
                                      META_FOCUS_NO_FOCUS_WINDOW,
                                      NULL,
                                      screen->no_focus_window,
                                      timestamp);
}

void
meta_display_remove_autoraise_callback (MetaDisplay *display)
{
  if (display->autoraise_timeout_id != 0)
    {
      g_source_remove (display->autoraise_timeout_id);
      display->autoraise_timeout_id = 0;
      display->autoraise_window = NULL;
    }
}

void
meta_display_overlay_key_activate (MetaDisplay *display)
{
  g_signal_emit (display, display_signals[OVERLAY_KEY], 0);
}

void
meta_display_accelerator_activate (MetaDisplay *display,
                                   guint        action,
                                   guint        deviceid,
                                   guint        timestamp)
{
  g_signal_emit (display, display_signals[ACCELERATOR_ACTIVATED],
                 0, action, deviceid, timestamp);
}

gboolean
meta_display_modifiers_accelerator_activate (MetaDisplay *display)
{
  gboolean freeze;

  g_signal_emit (display, display_signals[MODIFIERS_ACCELERATOR_ACTIVATED], 0, &freeze);

  return freeze;
}

void
meta_display_get_compositor_version (MetaDisplay *display,
                                     int         *major,
                                     int         *minor)
{
  *major = display->composite_major_version;
  *minor = display->composite_minor_version;
}

/**
 * meta_display_get_xinput_opcode: (skip)
 * @display: a #MetaDisplay
 *
 */
int
meta_display_get_xinput_opcode (MetaDisplay *display)
{
  return display->xinput_opcode;
}

/**
 * meta_display_supports_extended_barriers:
 * @display: a #MetaDisplay
 *
 * Returns: whether the X server supports extended barrier
 * features as defined in version 2.3 of the XInput 2
 * specification.
 *
 * Clients should use this method to determine whether their
 * interfaces should depend on new barrier features.
 */
gboolean
meta_display_supports_extended_barriers (MetaDisplay *display)
{
  return META_DISPLAY_HAS_XINPUT_23 (display);
}

/**
 * meta_display_get_xdisplay: (skip)
 * @display: a #MetaDisplay
 *
 */
Display *
meta_display_get_xdisplay (MetaDisplay *display)
{
  return display->xdisplay;
}

/**
 * meta_display_get_compositor: (skip)
 * @display: a #MetaDisplay
 *
 */
MetaCompositor *
meta_display_get_compositor (MetaDisplay *display)
{
  return display->compositor;
}

/**
 * meta_display_get_screens:
 * @display: a #MetaDisplay
 *
 * Returns: (transfer none) (element-type Meta.Screen): Screens for this display
 */
GSList *
meta_display_get_screens (MetaDisplay *display)
{
  return display->screens;
}

gboolean
meta_display_has_shape (MetaDisplay *display)
{
  return META_DISPLAY_HAS_SHAPE (display);
}

/**
 * meta_display_get_focus_window:
 * @display: a #MetaDisplay
 *
 * Get our best guess as to the "currently" focused window (that is,
 * the window that we expect will be focused at the point when the X
 * server processes our next request).
 *
 * Return Value: (transfer none): The current focus window
 */
MetaWindow *
meta_display_get_focus_window (MetaDisplay *display)
{
  return display->focus_window;
}

int 
meta_display_get_damage_event_base (MetaDisplay *display)
{
  return display->damage_event_base;
}

#ifdef HAVE_SHAPE
int
meta_display_get_shape_event_base (MetaDisplay *display)
{
  return display->shape_event_base;
}
#endif

/**
 * meta_display_get_leader_window:
 * @display: a #MetaDisplay
 *
 * Returns the window manager's leader window (as defined by the
 * _NET_SUPPORTING_WM_CHECK mechanism of EWMH). For use by plugins that wish
 * to attach additional custom properties to this window.
 *
 * Return value: (transfer none): xid of the leader window.
 **/
Window
meta_display_get_leader_window (MetaDisplay *display)
{
  return display->leader_window;
}

/**
 * meta_display_clear_mouse_mode:
 * @display: a #MetaDisplay
 *
 * Sets the mouse-mode flag to %FALSE, which means that motion events are
 * no longer ignored in mouse or sloppy focus.
 * This is an internal function. It should be used only for reimplementing
 * keybindings, and only in a manner compatible with core code.
 */
void
meta_display_clear_mouse_mode (MetaDisplay *display)
{
  display->mouse_mode = FALSE;
}<|MERGE_RESOLUTION|>--- conflicted
+++ resolved
@@ -2198,11 +2198,8 @@
   gboolean bypass_compositor;
   gboolean filter_out_event;
   XIEvent *input_event;
-<<<<<<< HEAD
+  MetaMonitorManager *monitor;
   MetaScreen *screen;
-=======
-  MetaMonitorManager *monitor;
->>>>>>> 62d908be
 
 #ifdef WITH_VERBOSE_MODE
   if (dump_events)
