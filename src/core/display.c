--- conflicted
+++ resolved
@@ -32,10 +32,7 @@
 
 #include <config.h>
 #include "display-private.h"
-<<<<<<< HEAD
-=======
 #include "events.h"
->>>>>>> 954677dc
 #include "util-private.h"
 #include <meta/main.h>
 #include "screen-private.h"
@@ -51,12 +48,8 @@
 #include <meta/compositor-mutter.h>
 #include <X11/Xatom.h>
 #include "mutter-enum-types.h"
-<<<<<<< HEAD
-#include "meta-idle-monitor-private.h"
-=======
 #include "meta-idle-monitor-dbus.h"
 #include "meta-cursor-tracker-private.h"
->>>>>>> 954677dc
 
 #ifdef HAVE_RANDR
 #include <X11/extensions/Xrandr.h>
@@ -73,8 +66,6 @@
 #include <string.h>
 #include <unistd.h>
 
-<<<<<<< HEAD
-=======
 #include "x11/window-x11.h"
 #include "x11/window-props.h"
 #include "x11/group-props.h"
@@ -83,7 +74,6 @@
 #include "wayland/meta-xwayland-private.h"
 #include "meta-surface-actor-wayland.h"
 
->>>>>>> 954677dc
 /*
  * SECTION:pings
  *
@@ -118,18 +108,6 @@
   guint        ping_timeout_id;
 } MetaPingData;
 
-<<<<<<< HEAD
-typedef struct
-{
-  MetaDisplay *display;
-  MetaWindow *window;
-  int pointer_x;
-  int pointer_y;
-} MetaFocusData;
-
-
-=======
->>>>>>> 954677dc
 G_DEFINE_TYPE(MetaDisplay, meta_display, G_TYPE_OBJECT);
 
 /* Signals */
@@ -869,17 +847,6 @@
   the_display->screen = screen;
 
   enable_compositor (the_display);
-<<<<<<< HEAD
-   
-  /* Now manage all existing windows */
-  tmp = the_display->screens;
-  while (tmp != NULL)
-    {
-      MetaScreen *screen = tmp->data;
-	
-      meta_screen_manage_all_windows (screen);
-=======
->>>>>>> 954677dc
 
   meta_screen_create_guard_window (screen);
 
@@ -1110,83 +1077,6 @@
  * a grab is active (if the signal receiver tries to block on an X request
  * from another client at this point, you will have a deadlock).
  */
-<<<<<<< HEAD
-MetaScreen*
-meta_display_screen_for_root (MetaDisplay *display,
-                              Window       xroot)
-{
-  GSList *tmp;
-
-  tmp = display->screens;
-  while (tmp != NULL)
-    {
-      MetaScreen *screen = tmp->data;
-
-      if (xroot == screen->xroot)
-        return screen;
-
-      tmp = tmp->next;
-    }
-
-  return NULL;
-}
-
-MetaScreen*
-meta_display_screen_for_xwindow (MetaDisplay *display,
-                                 Window       xwindow)
-{
-  XWindowAttributes attr;
-  int result;
-  
-  meta_error_trap_push (display);
-  attr.screen = NULL;
-  result = XGetWindowAttributes (display->xdisplay, xwindow, &attr);
-  meta_error_trap_pop (display);
-
-  /* Note, XGetWindowAttributes is on all kinds of crack
-   * and returns 1 on success 0 on failure, rather than Success
-   * on success.
-   */
-  if (result == 0 || attr.screen == NULL)
-    return NULL;
-  
-  return meta_display_screen_for_x_screen (display, attr.screen);
-}
-
-MetaScreen*
-meta_display_screen_for_x_screen (MetaDisplay *display,
-                                  Screen      *xscreen)
-{
-  GSList *tmp;
-
-  tmp = display->screens;
-  while (tmp != NULL)
-    {
-      MetaScreen *screen = tmp->data;
-
-      if (xscreen == screen->xscreen)
-        return screen;
-
-      tmp = tmp->next;
-    }
-
-  return NULL;
-}
-
-/* Grab/ungrab routines taken from fvwm.
- * Calling this function will cause X to ignore all other clients until
- * you ungrab. This may not be quite as bad as it sounds, yet there is
- * agreement that avoiding server grabs except when they are clearly needed
- * is a good thing.
- *
- * If you do use such grabs, please clearly explain the necessity for their
- * usage in a comment. Try to keep their scope extremely limited. In
- * particular, try to avoid emitting any signals or notifications while
- * a grab is active (if the signal receiver tries to block on an X request
- * from another client at this point, you will have a deadlock).
- */
-=======
->>>>>>> 954677dc
 void
 meta_display_grab (MetaDisplay *display)
 {
@@ -1559,113 +1449,6 @@
   return FALSE;
 }
 
-<<<<<<< HEAD
-static void
-meta_display_mouse_mode_focus (MetaDisplay *display,
-                               MetaWindow  *window,
-                               guint32      timestamp)
-{
-  if (window->type != META_WINDOW_DESKTOP)
-    {
-      meta_topic (META_DEBUG_FOCUS,
-                  "Focusing %s at time %u.\n", window->desc, timestamp);
-
-      meta_window_focus (window, timestamp);
-
-      if (meta_prefs_get_auto_raise ())
-        meta_display_queue_autoraise_callback (display, window);
-      else
-        meta_topic (META_DEBUG_FOCUS, "Auto raise is disabled\n");
-    }
-  else
-    {
-      /* In mouse focus mode, we defocus when the mouse *enters*
-       * the DESKTOP window, instead of defocusing on LeaveNotify.
-       * This is because having the mouse enter override-redirect
-       * child windows unfortunately causes LeaveNotify events that
-       * we can't distinguish from the mouse actually leaving the
-       * toplevel window as we expect.  But, since we filter out
-       * EnterNotify events on override-redirect windows, this
-       * alternative mechanism works great.
-       */
-      if (meta_prefs_get_focus_mode() == G_DESKTOP_FOCUS_MODE_MOUSE &&
-          display->focus_window != NULL)
-        {
-          meta_topic (META_DEBUG_FOCUS,
-                      "Unsetting focus from %s due to mouse entering "
-                      "the DESKTOP window\n",
-                      display->focus_window->desc);
-          meta_display_focus_the_no_focus_window (display,
-                                                  window->screen,
-                                                  timestamp);
-        }
-    }
-}
-
-static gboolean
-window_focus_on_pointer_rest_callback (gpointer data)
-{
-  MetaFocusData *focus_data;
-  MetaDisplay *display;
-  MetaScreen *screen;
-  MetaWindow *window;
-  Window root, child;
-  double root_x, root_y, x, y;
-  guint32 timestamp;
-  XIButtonState buttons;
-  XIModifierState mods;
-  XIGroupState group;
-
-  focus_data = data;
-  display = focus_data->display;
-  screen = focus_data->window->screen;
-
-  if (meta_prefs_get_focus_mode () == G_DESKTOP_FOCUS_MODE_CLICK)
-    goto out;
-
-  meta_error_trap_push (display);
-  XIQueryPointer (display->xdisplay,
-                  META_VIRTUAL_CORE_POINTER_ID,
-                  screen->xroot,
-                  &root, &child,
-                  &root_x, &root_y, &x, &y,
-                  &buttons, &mods, &group);
-  meta_error_trap_pop (display);
-  free (buttons.mask);
-
-  if (root_x != focus_data->pointer_x ||
-      root_y != focus_data->pointer_y)
-    {
-      focus_data->pointer_x = root_x;
-      focus_data->pointer_y = root_y;
-      return TRUE;
-    }
-
-  /* Explicitly check for the overlay window, as get_focus_window_at_point()
-   * may return windows that extend underneath the chrome (like
-   * override-redirect or DESKTOP windows)
-   */
-  if (child == meta_get_overlay_window (screen))
-    goto out;
-
-  window =
-    meta_stack_get_default_focus_window_at_point (screen->stack,
-                                                  screen->active_workspace,
-                                                  None, root_x, root_y);
-
-  if (window == NULL)
-    goto out;
-
-  timestamp = meta_display_get_current_time_roundtrip (display);
-  meta_display_mouse_mode_focus (display, window, timestamp);
-
- out:
-  display->focus_timeout_id = 0;
-  return FALSE;
-}
-
-=======
->>>>>>> 954677dc
 void
 meta_display_queue_autoraise_callback (MetaDisplay *display,
                                        MetaWindow  *window)
@@ -1739,47 +1522,7 @@
   else
     meta_topic (META_DEBUG_FOCUS, "Focus change has no effect, because there is no matching wayland surface");
 
-<<<<<<< HEAD
-      switch (input_event->evtype)
-        {
-        case XI_TouchBegin:
-        case XI_TouchUpdate:
-        case XI_TouchEnd:
-        case XI_Motion:
-        case XI_ButtonPress:
-        case XI_ButtonRelease:
-          if (((XIDeviceEvent *) input_event)->deviceid == META_VIRTUAL_CORE_POINTER_ID)
-            return input_event;
-          break;
-        case XI_KeyPress:
-        case XI_KeyRelease:
-          if (((XIDeviceEvent *) input_event)->deviceid == META_VIRTUAL_CORE_KEYBOARD_ID)
-            return input_event;
-          break;
-        case XI_FocusIn:
-        case XI_FocusOut:
-          if (((XIEnterEvent *) input_event)->deviceid == META_VIRTUAL_CORE_KEYBOARD_ID)
-            return input_event;
-          break;
-        case XI_Enter:
-        case XI_Leave:
-          if (((XIEnterEvent *) input_event)->deviceid == META_VIRTUAL_CORE_POINTER_ID)
-            return input_event;
-          break;
-#ifdef HAVE_XI23
-        case XI_BarrierHit:
-        case XI_BarrierLeave:
-          if (((XIBarrierEvent *) input_event)->deviceid == META_VIRTUAL_CORE_POINTER_ID)
-            return input_event;
-          break;
-#endif /* HAVE_XI23 */
-        default:
-          break;
-        }
-    }
-=======
   meta_wayland_compositor_set_input_focus (compositor, focus_window);
->>>>>>> 954677dc
 
   if (meta_grab_op_is_wayland (display->grab_op))
     meta_wayland_pointer_set_focus (&compositor->seat->pointer, NULL);
@@ -1787,21 +1530,12 @@
     meta_wayland_seat_repick (compositor->seat, NULL);
 }
 
-<<<<<<< HEAD
-static void
-update_focus_window (MetaDisplay *display,
-                     MetaWindow  *window,
-                     Window       xwindow,
-                     gulong       serial,
-                     gboolean     focused_by_us)
-=======
 void
 meta_display_update_focus_window (MetaDisplay *display,
                                   MetaWindow  *window,
                                   Window       xwindow,
                                   gulong       serial,
                                   gboolean     focused_by_us)
->>>>>>> 954677dc
 {
   display->focus_serial = serial;
   display->focused_by_us = focused_by_us;
@@ -1914,1824 +1648,11 @@
 
   meta_display_ungrab (display);
 
-<<<<<<< HEAD
-  update_focus_window (display,
-                       meta_window,
-                       xwindow,
-                       serial,
-                       TRUE);
-
-  meta_error_trap_pop (display);
-
-  display->last_focus_time = timestamp;
-  display->active_screen = screen;
-
-  if (meta_window == NULL || meta_window != display->autoraise_window)
-    meta_display_remove_autoraise_callback (display);
-}
-
-static void
-handle_window_focus_event (MetaDisplay  *display,
-                           MetaWindow   *window,
-                           XIEnterEvent *event,
-                           unsigned long serial)
-{
-  MetaWindow *focus_window;
-#ifdef WITH_VERBOSE_MODE
-  const char *window_type;
-
-  /* Note the event can be on either the window or the frame,
-   * we focus the frame for shaded windows
-   */
-  if (window)
-    {
-      if (event->event == window->xwindow)
-        window_type = "client window";
-      else if (window->frame && event->event == window->frame->xwindow)
-        window_type = "frame window";
-      else
-        window_type = "unknown client window";
-    }
-  else if (meta_display_xwindow_is_a_no_focus_window (display, event->event))
-    window_type = "no_focus_window";
-  else if (meta_display_screen_for_root (display, event->event))
-    window_type = "root window";
-  else
-    window_type = "unknown window";
-
-  meta_topic (META_DEBUG_FOCUS,
-              "Focus %s event received on %s 0x%lx (%s) "
-              "mode %s detail %s serial %lu\n",
-              event->evtype == XI_FocusIn ? "in" :
-              event->evtype == XI_FocusOut ? "out" :
-              "???",
-              window ? window->desc : "",
-              event->event, window_type,
-              meta_event_mode_to_string (event->mode),
-              meta_event_detail_to_string (event->mode),
-              event->serial);
-#endif
-
-  /* FIXME our pointer tracking is broken; see how
-   * gtk+/gdk/x11/gdkevents-x11.c or XFree86/xc/programs/xterm/misc.c
-   * for how to handle it the correct way.  In brief you need to track
-   * pointer focus and regular focus, and handle EnterNotify in
-   * PointerRoot mode with no window manager.  However as noted above,
-   * accurate focus tracking will break things because we want to keep
-   * windows "focused" when using keybindings on them, and also we
-   * sometimes "focus" a window by focusing its frame or
-   * no_focus_window; so this all needs rethinking massively.
-   *
-   * My suggestion is to change it so that we clearly separate
-   * actual keyboard focus tracking using the xterm algorithm,
-   * and mutter's "pretend" focus window, and go through all
-   * the code and decide which one should be used in each place;
-   * a hard bit is deciding on a policy for that.
-   *
-   * http://bugzilla.gnome.org/show_bug.cgi?id=90382
-   */
-
-  /* We ignore grabs, though this is questionable. It may be better to
-   * increase the intelligence of the focus window tracking.
-   *
-   * The problem is that keybindings for windows are done with
-   * XGrabKey, which means focus_window disappears and the front of
-   * the MRU list gets confused from what the user expects once a
-   * keybinding is used.
-   */
-
-  if (event->mode == XINotifyGrab ||
-      event->mode == XINotifyUngrab ||
-      /* From WindowMaker, ignore all funky pointer root events */
-      event->detail > XINotifyNonlinearVirtual)
-    {
-      meta_topic (META_DEBUG_FOCUS,
-                  "Ignoring focus event generated by a grab or other weirdness\n");
-      return;
-    }
-
-  if (event->evtype == XI_FocusIn)
-    {
-      display->server_focus_window = event->event;
-      display->server_focus_serial = serial;
-      focus_window = window;
-    }
-  else if (event->evtype == XI_FocusOut)
-    {
-      if (event->detail == XINotifyInferior)
-        {
-          /* This event means the client moved focus to a subwindow */
-          meta_topic (META_DEBUG_FOCUS,
-                      "Ignoring focus out with NotifyInferior\n");
-          return;
-        }
-
-      display->server_focus_window = None;
-      display->server_focus_serial = serial;
-      focus_window = NULL;
-    }
-  else
-    g_return_if_reached ();
-
-  /* If display->focused_by_us, then the focus_serial will be used only
-   * for a focus change we made and have already accounted for.
-   * (See request_xserver_input_focus_change().) Otherwise, we can get
-   * multiple focus events with the same serial.
-   */
-  if (display->server_focus_serial > display->focus_serial ||
-      (!display->focused_by_us &&
-       display->server_focus_serial == display->focus_serial))
-    {
-      update_focus_window (display,
-                           focus_window,
-                           focus_window ? focus_window->xwindow : None,
-                           display->server_focus_serial,
-                           FALSE);
-    }
-}
-
-static gboolean
-window_has_xwindow (MetaWindow *window,
-                    Window      xwindow)
-{
-  if (window->xwindow == xwindow)
-    return TRUE;
-
-  if (window->frame && window->frame->xwindow == xwindow)
-    return TRUE;
-
-  return FALSE;
-}
-
-/**
- * event_callback:
- * @event: The event that just happened
- * @data: The #MetaDisplay that events are coming from, cast to a gpointer
- *        so that it can be sent to a callback
- *
- * This is the most important function in the whole program. It is the heart,
- * it is the nexus, it is the Grand Central Station of Mutter's world.
- * When we create a #MetaDisplay, we ask GDK to pass *all* events for *all*
- * windows to this function. So every time anything happens that we might
- * want to know about, this function gets called. You see why it gets a bit
- * busy around here. Most of this function is a ginormous switch statement
- * dealing with all the kinds of events that might turn up.
- */
-static gboolean
-event_callback (XEvent   *event,
-                gpointer  data)
-{
-  MetaWindow *window;
-  MetaWindow *property_for_window;
-  MetaDisplay *display;
-  Window modified;
-  gboolean frame_was_receiver;
-  gboolean bypass_compositor;
-  gboolean filter_out_event;
-  XIEvent *input_event;
-  MetaMonitorManager *monitor;
-  MetaScreen *screen;
-
-  display = data;
-  
-#ifdef WITH_VERBOSE_MODE
-  if (dump_events)
-    meta_spew_event (display, event);
-#endif
-
-#ifdef HAVE_STARTUP_NOTIFICATION
-  sn_display_process_event (display->sn_display, event);
-#endif
-
-  /* Intercept XRandR events early and don't attempt any
-     processing for them. We still let them through to Gdk though,
-     so it can update its own internal state.
-  */
-  monitor = meta_monitor_manager_get ();
-  if (meta_monitor_manager_handle_xevent (monitor, event))
-    return FALSE;
-  
-  bypass_compositor = FALSE;
-  filter_out_event = FALSE;
-  display->current_time = event_get_time (display, event);
-  display->monitor_cache_invalidated = TRUE;
-
-  if (display->focused_by_us &&
-      event->xany.serial > display->focus_serial &&
-      display->focus_window &&
-      !window_has_xwindow (display->focus_window, display->server_focus_window))
-    {
-      meta_topic (META_DEBUG_FOCUS, "Earlier attempt to focus %s failed\n",
-                  display->focus_window->desc);
-      update_focus_window (display,
-                           meta_display_lookup_x_window (display, display->server_focus_window),
-                           display->server_focus_window,
-                           display->server_focus_serial,
-                           FALSE);
-    }
-
-  screen = meta_display_screen_for_root (display, event->xany.window);
-  if (screen)
-    {
-      if (meta_screen_handle_xevent (screen, event))
-        return TRUE;
-    }
-
-  modified = event_get_modified_window (display, event);
-
-  input_event = get_input_event (display, event);
-  
-  if (event->type == UnmapNotify)
-    {
-      if (meta_ui_window_should_not_cause_focus (display->xdisplay,
-                                                 modified))
-        {
-          meta_display_add_ignored_crossing_serial (display, event->xany.serial);
-          meta_topic (META_DEBUG_FOCUS,
-                      "Adding EnterNotify serial %lu to ignored focus serials\n",
-                      event->xany.serial);
-        }
-    }
-  else if (input_event &&
-           input_event->evtype == XI_Leave &&
-           ((XILeaveEvent *)input_event)->mode == XINotifyUngrab &&
-           modified == display->ungrab_should_not_cause_focus_window)
-    {
-      meta_display_add_ignored_crossing_serial (display, event->xany.serial);
-      meta_topic (META_DEBUG_FOCUS,
-                  "Adding LeaveNotify serial %lu to ignored focus serials\n",
-                  event->xany.serial);
-    }
-
-  if (modified != None)
-    window = meta_display_lookup_x_window (display, modified);
-  else
-    window = NULL;
-
-  /* We only want to respond to _NET_WM_USER_TIME property notify
-   * events on _NET_WM_USER_TIME_WINDOW windows; in particular,
-   * responding to UnmapNotify events is kind of bad.
-   */
-  property_for_window = NULL;
-  if (window && modified == window->user_time_window)
-    {
-      property_for_window = window;
-      window = NULL;
-    }
-    
-
-  frame_was_receiver = FALSE;
-  if (window &&
-      window->frame &&
-      modified == window->frame->xwindow)
-    {
-      /* Note that if the frame and the client both have an
-       * XGrabButton (as is normal with our setup), the event
-       * goes to the frame.
-       */
-      frame_was_receiver = TRUE;
-      meta_topic (META_DEBUG_EVENTS, "Frame was receiver of event for %s\n",
-                  window->desc);
-    }
-
-#ifdef HAVE_XSYNC
-  if (META_DISPLAY_HAS_XSYNC (display) &&
-      event->type == (display->xsync_event_base + XSyncAlarmNotify))
-    {
-      MetaWindow *alarm_window = meta_display_lookup_sync_alarm (display,
-                                                                 ((XSyncAlarmNotifyEvent*)event)->alarm);
-
-      if (alarm_window != NULL)
-        {
-          XSyncValue value = ((XSyncAlarmNotifyEvent*)event)->counter_value;
-          gint64 new_counter_value;
-          new_counter_value = XSyncValueLow32 (value) + ((gint64)XSyncValueHigh32 (value) << 32);
-          meta_window_update_sync_request_counter (alarm_window, new_counter_value);
-          filter_out_event = TRUE; /* GTK doesn't want to see this really */
-        }
-      else
-        meta_idle_monitor_handle_xevent_all (event);
-    }
-#endif /* HAVE_XSYNC */
-
-#ifdef HAVE_SHAPE
-  if (META_DISPLAY_HAS_SHAPE (display) && 
-      event->type == (display->shape_event_base + ShapeNotify))
-    {
-      filter_out_event = TRUE; /* GTK doesn't want to see this really */
-      
-      if (window && !frame_was_receiver)
-        {
-          XShapeEvent *sev = (XShapeEvent*) event;
-
-          if (sev->kind == ShapeBounding)
-            meta_window_update_shape_region_x11 (window);
-        }
-      else
-        {
-          meta_topic (META_DEBUG_SHAPES,
-                      "ShapeNotify not on a client window (window %s frame_was_receiver = %d)\n",
-                      window ? window->desc : "(none)",
-                      frame_was_receiver);
-        }
-    }
-#endif /* HAVE_SHAPE */
-
-  if (input_event != NULL)
-    {
-      XIDeviceEvent *device_event = (XIDeviceEvent *) input_event;
-      XIEnterEvent *enter_event = (XIEnterEvent *) input_event;
-      gint button = 0;
-
-      if (window && !window->override_redirect &&
-          ((input_event->evtype == XI_KeyPress) || (input_event->evtype == XI_ButtonPress)))
-        {
-          if (CurrentTime == display->current_time)
-            {
-              /* We can't use missing (i.e. invalid) timestamps to set user time,
-               * nor do we want to use them to sanity check other timestamps.
-               * See bug 313490 for more details.
-               */
-              meta_warning ("Event has no timestamp! You may be using a broken "
-                            "program such as xse.  Please ask the authors of that "
-                            "program to fix it.\n");
-            }
-          else
-            {
-              meta_window_set_user_time (window, display->current_time);
-              sanity_check_timestamps (display, display->current_time);
-            }
-        }
-  
-      switch (input_event->evtype)
-        {
-        case XI_KeyPress:
-        case XI_KeyRelease:
-
-          /* For key events, it's important to enforce single-handling, or
-           * we can get into a confused state. So if a keybinding is
-           * handled (because it's one of our hot-keys, or because we are
-           * in a keyboard-grabbed mode like moving a window, we don't
-           * want to pass the key event to the compositor or GTK+ at all.
-           */
-          if (meta_display_process_key_event (display, window, (XIDeviceEvent *) input_event))
-            filter_out_event = bypass_compositor = TRUE;
-          break;
-        case XI_TouchBegin:
-          /* Filter out non-pointer-emulating touches */
-          if ((((XIDeviceEvent *) input_event)->flags & XITouchEmulatingPointer) == 0)
-            break;
-
-          /* Fall through */
-        case XI_ButtonPress:
-          if (display->grab_op == META_GRAB_OP_COMPOSITOR)
-            break;
-
-          display->overlay_key_only_pressed = FALSE;
-
-          if (input_event->evtype == XI_ButtonPress)
-            {
-              if (device_event->detail == 4 || device_event->detail == 5)
-                /* Scrollwheel event, do nothing and deliver event to compositor below */
-                break;
-              else
-                button = device_event->detail;
-            }
-          else if (input_event->evtype == XI_TouchBegin)
-            button = 1;
-
-          if ((window &&
-               meta_grab_op_is_mouse (display->grab_op) &&
-               (device_event->mods.effective & display->window_grab_modifiers) &&
-               display->grab_button != button &&
-               display->grab_window == window) ||
-              grab_op_is_keyboard (display->grab_op))
-            {
-              meta_topic (META_DEBUG_WINDOW_OPS,
-                          "Ending grab op %u on window %s due to button press\n",
-                          display->grab_op,
-                          (display->grab_window ?
-                           display->grab_window->desc : 
-                           "none"));
-              meta_display_end_grab_op (display,
-                                        device_event->time);
-            }
-          else if (window && display->grab_op == META_GRAB_OP_NONE)
-            {
-              gboolean begin_move = FALSE;
-              unsigned int grab_mask;
-              gboolean unmodified;
-
-              grab_mask = display->window_grab_modifiers;
-              if (g_getenv ("MUTTER_DEBUG_BUTTON_GRABS"))
-                grab_mask |= ControlMask;
-
-              /* Two possible sources of an unmodified event; one is a
-               * client that's letting button presses pass through to the
-               * frame, the other is our focus_window_grab on unmodified
-               * button 1.  So for all such events we focus the window.
-               */
-              unmodified = (device_event->mods.effective & grab_mask) == 0;
-          
-              if (unmodified || button == 1)
-                {
-                  /* don't focus if frame received, will be lowered in
-                   * frames.c or special-cased if the click was on a
-                   * minimize/close button.
-                   */
-                  if (!frame_was_receiver)
-                    {
-                      if (meta_prefs_get_raise_on_click ()) 
-                        meta_window_raise (window);
-                      else
-                        meta_topic (META_DEBUG_FOCUS,
-                                    "Not raising window on click due to don't-raise-on-click option\n");
-
-                      /* Don't focus panels--they must explicitly request focus.
-                       * See bug 160470
-                       */
-                      if (window->type != META_WINDOW_DOCK)
-                        {
-                          meta_topic (META_DEBUG_FOCUS,
-                                      "Focusing %s due to unmodified button %u press (display.c)\n",
-                                      window->desc, button);
-                          meta_window_focus (window, device_event->time);
-                        }
-                      else
-                        /* However, do allow terminals to lose focus due to new
-                         * window mappings after the user clicks on a panel.
-                         */
-                        display->allow_terminal_deactivation = TRUE;
-                    }
-              
-                  /* you can move on alt-click but not on
-                   * the click-to-focus
-                   */
-                  if (!unmodified)
-                    begin_move = TRUE;
-                }
-              else if (!unmodified && button == meta_prefs_get_mouse_button_resize())
-                {
-                  if (window->has_resize_func)
-                    {
-                      gboolean north, south;
-                      gboolean west, east;
-                      MetaRectangle frame_rect;
-                      MetaGrabOp op;
-
-                      meta_window_get_frame_rect (window, &frame_rect);
-
-                      west = device_event->root_x <  (frame_rect.x + 1 * frame_rect.width  / 3);
-                      east = device_event->root_x >  (frame_rect.x + 2 * frame_rect.width  / 3);
-                      north = device_event->root_y < (frame_rect.y + 1 * frame_rect.height / 3);
-                      south = device_event->root_y > (frame_rect.y + 2 * frame_rect.height / 3);
-
-                      if (north && west)
-                        op = META_GRAB_OP_RESIZING_NW;
-                      else if (north && east)
-                        op = META_GRAB_OP_RESIZING_NE;
-                      else if (south && west)
-                        op = META_GRAB_OP_RESIZING_SW;
-                      else if (south && east)
-                        op = META_GRAB_OP_RESIZING_SE;
-                      else if (north)
-                        op = META_GRAB_OP_RESIZING_N;
-                      else if (west)
-                        op = META_GRAB_OP_RESIZING_W;
-                      else if (east)
-                        op = META_GRAB_OP_RESIZING_E;
-                      else if (south)
-                        op = META_GRAB_OP_RESIZING_S;
-                      else /* Middle region is no-op to avoid user triggering wrong action */
-                        op = META_GRAB_OP_NONE;
-                  
-                      if (op != META_GRAB_OP_NONE)
-                        meta_display_begin_grab_op (display,
-                                                    window->screen,
-                                                    window,
-                                                    op,
-                                                    TRUE,
-                                                    FALSE,
-                                                    button,
-                                                    0,
-                                                    device_event->time,
-                                                    device_event->root_x,
-                                                    device_event->root_y);
-                    }
-                }
-              else if (button == meta_prefs_get_mouse_button_menu())
-                {
-                  if (meta_prefs_get_raise_on_click ())
-                    meta_window_raise (window);
-                  meta_window_show_menu (window,
-                                         device_event->root_x,
-                                         device_event->root_y,
-                                         button,
-                                         device_event->time);
-                }
-
-              if (!frame_was_receiver && unmodified)
-                {
-                  /* This is from our synchronous grab since
-                   * it has no modifiers and was on the client window
-                   */
-
-                  meta_verbose ("Allowing events time %u\n",
-                                (unsigned int)device_event->time);
-
-                  XIAllowEvents (display->xdisplay, device_event->deviceid,
-                                 XIReplayDevice, device_event->time);
-                }
-
-              if (begin_move && window->has_move_func)
-                {
-                  meta_display_begin_grab_op (display,
-                                              window->screen,
-                                              window,
-                                              META_GRAB_OP_MOVING,
-                                              TRUE,
-                                              FALSE,
-                                              button,
-                                              0,
-                                              device_event->time,
-                                              device_event->root_x,
-                                              device_event->root_y);
-                }
-            }
-          break;
-        case XI_ButtonRelease:
-          if (display->grab_op == META_GRAB_OP_COMPOSITOR)
-            break;
-
-          display->overlay_key_only_pressed = FALSE;
-
-          if (display->grab_window == window &&
-              meta_grab_op_is_mouse (display->grab_op))
-            meta_window_handle_mouse_grab_op_event (window, device_event);
-          break;
-        case XI_Motion:
-          if (display->grab_op == META_GRAB_OP_COMPOSITOR)
-            break;
-
-          if (display->grab_window == window &&
-              meta_grab_op_is_mouse (display->grab_op))
-            meta_window_handle_mouse_grab_op_event (window, device_event);
-          break;
-        case XI_Enter:
-          if (display->grab_op == META_GRAB_OP_COMPOSITOR)
-            break;
-
-          /* If the mouse switches screens, active the default window on the new
-           * screen; this will make keybindings and workspace-launched items
-           * actually appear on the right screen.
-           */
-          {
-            MetaScreen *new_screen = 
-              meta_display_screen_for_root (display, enter_event->root);
-
-            if (new_screen != NULL && display->active_screen != new_screen)
-              meta_workspace_focus_default_window (new_screen->active_workspace, 
-                                                   NULL,
-                                                   enter_event->time);
-          }
-
-          /* Check if we've entered a window; do this even if window->has_focus to
-           * avoid races.
-           */
-          if (window && !crossing_serial_is_ignored (display, event->xany.serial) &&
-              enter_event->mode != XINotifyGrab && 
-              enter_event->mode != XINotifyUngrab &&
-              enter_event->detail != XINotifyInferior &&
-              meta_display_focus_sentinel_clear (display))
-            {
-              switch (meta_prefs_get_focus_mode ())
-                {
-                case G_DESKTOP_FOCUS_MODE_SLOPPY:
-                case G_DESKTOP_FOCUS_MODE_MOUSE:
-                  display->mouse_mode = TRUE;
-                  if (window->type != META_WINDOW_DOCK)
-                    {
-                      meta_topic (META_DEBUG_FOCUS,
-                                  "Queuing a focus change for %s due to "
-                                  "enter notify with serial %lu at time %lu, "
-                                  "and setting display->mouse_mode to TRUE.\n",
-                                  window->desc,
-                                  event->xany.serial,
-                                  enter_event->time);
-
-                      if (meta_prefs_get_focus_change_on_pointer_rest())
-                        meta_display_queue_focus_callback (display, window,
-                                                           enter_event->root_x,
-                                                           enter_event->root_y);
-                      else
-                        meta_display_mouse_mode_focus (display, window,
-                                                       enter_event->time);
-
-                      /* stop ignoring stuff */
-                      reset_ignored_crossing_serials (display);
-                    }
-                  break;
-                case G_DESKTOP_FOCUS_MODE_CLICK:
-                  break;
-                }
-          
-              if (window->type == META_WINDOW_DOCK)
-                meta_window_raise (window);
-            }
-          break;
-        case XI_Leave:
-          if (display->grab_op == META_GRAB_OP_COMPOSITOR)
-            break;
-
-          if (window != NULL)
-            {
-              if (window->type == META_WINDOW_DOCK &&
-                  enter_event->mode != XINotifyGrab &&
-                  enter_event->mode != XINotifyUngrab &&
-                  !window->has_focus)
-                meta_window_lower (window);
-            }
-          break;
-        case XI_FocusIn:
-        case XI_FocusOut:
-          /* libXi does not properly copy the serial to the XIEnterEvent, so pull it
-           * from the parent XAnyEvent.
-           * See: https://bugs.freedesktop.org/show_bug.cgi?id=64687
-           */
-          handle_window_focus_event (display, window, enter_event, event->xany.serial);
-          if (!window)
-            {
-              /* Check if the window is a root window. */
-              MetaScreen *screen =
-                meta_display_screen_for_root(display,
-                                             enter_event->event);
-              if (screen == NULL)
-                break;
-          
-              if (enter_event->evtype == XI_FocusIn &&
-                  enter_event->mode == XINotifyDetailNone)
-                {
-                  meta_topic (META_DEBUG_FOCUS, 
-                              "Focus got set to None, probably due to "
-                              "brain-damage in the X protocol (see bug "
-                              "125492).  Setting the default focus window.\n");
-                  meta_workspace_focus_default_window (screen->active_workspace,
-                                                       NULL,
-                                                       meta_display_get_current_time_roundtrip (display));
-                }
-              else if (enter_event->evtype == XI_FocusIn &&
-                       enter_event->mode == XINotifyNormal &&
-                       enter_event->detail == XINotifyInferior)
-                {
-                  meta_topic (META_DEBUG_FOCUS,
-                              "Focus got set to root window, probably due to "
-                              "gnome-session logout dialog usage (see bug "
-                              "153220).  Setting the default focus window.\n");
-                  meta_workspace_focus_default_window (screen->active_workspace,
-                                                       NULL,
-                                                       meta_display_get_current_time_roundtrip (display));
-                }
-
-            }
-          break;
-#ifdef HAVE_XI23
-        case XI_BarrierHit:
-        case XI_BarrierLeave:
-          if (meta_display_process_barrier_event (display, (XIBarrierEvent *) input_event))
-            filter_out_event = bypass_compositor = TRUE;
-          break;
-#endif /* HAVE_XI23 */
-        case XI_TouchUpdate:
-        case XI_TouchEnd:
-          /* Filter out non-pointer-emulating touches */
-          if ((((XIDeviceEvent *) input_event)->flags & XITouchEmulatingPointer) == 0)
-            break;
-
-          /* Currently unhandled, if any grab_op is started through XI_TouchBegin,
-           * the XIGrabDevice() evmask drops touch events, so only emulated
-           * XI_Motions and XI_ButtonRelease will follow.
-           */
-          g_assert_not_reached ();
-          break;
-        }
-    }
-  else
-    {
-      switch (event->type)
-        {
-        case KeymapNotify:
-          break;
-        case Expose:
-          break;
-        case GraphicsExpose:
-          break;
-        case NoExpose:
-          break;
-        case VisibilityNotify:
-          break;
-        case CreateNotify:
-          {
-            MetaScreen *screen;
-
-            screen = meta_display_screen_for_root (display,
-                                                   event->xcreatewindow.parent);
-            if (screen)
-              meta_stack_tracker_create_event (screen->stack_tracker,
-                                               &event->xcreatewindow);
-          }
-          break;
-      
-        case DestroyNotify:
-          {
-            MetaScreen *screen;
-
-            screen = meta_display_screen_for_root (display,
-                                                   event->xdestroywindow.event);
-            if (screen)
-              meta_stack_tracker_destroy_event (screen->stack_tracker,
-                                                &event->xdestroywindow);
-          }
-          if (window)
-            {
-              /* FIXME: It sucks that DestroyNotify events don't come with
-               * a timestamp; could we do something better here?  Maybe X
-               * will change one day?
-               */
-              guint32 timestamp;
-              timestamp = meta_display_get_current_time_roundtrip (display);
-
-              if (display->grab_op != META_GRAB_OP_NONE &&
-                  display->grab_window == window)
-                meta_display_end_grab_op (display, timestamp);
-          
-              if (frame_was_receiver)
-                {
-                  meta_warning ("Unexpected destruction of frame 0x%lx, not sure if this should silently fail or be considered a bug\n",
-                                window->frame->xwindow);
-                  meta_error_trap_push (display);
-                  meta_window_destroy_frame (window->frame->window);
-                  meta_error_trap_pop (display);
-                }
-              else
-                {
-                  /* Unmanage destroyed window */
-                  meta_window_unmanage (window, timestamp);
-                  window = NULL;
-                }
-            }
-          break;
-        case UnmapNotify:
-          if (window)
-            {
-              /* FIXME: It sucks that UnmapNotify events don't come with
-               * a timestamp; could we do something better here?  Maybe X
-               * will change one day?
-               */
-              guint32 timestamp;
-              timestamp = meta_display_get_current_time_roundtrip (display);
-
-              if (display->grab_op != META_GRAB_OP_NONE &&
-                  display->grab_window == window &&
-                  window->frame == NULL)
-                meta_display_end_grab_op (display, timestamp);
-      
-              if (!frame_was_receiver)
-                {
-                  if (window->unmaps_pending == 0)
-                    {
-                      meta_topic (META_DEBUG_WINDOW_STATE,
-                                  "Window %s withdrawn\n",
-                                  window->desc);
-
-                      /* Unmanage withdrawn window */		  
-                      window->withdrawn = TRUE;
-                      meta_window_unmanage (window, timestamp);
-                      window = NULL;
-                    }
-                  else
-                    {
-                      window->unmaps_pending -= 1;
-                      meta_topic (META_DEBUG_WINDOW_STATE,
-                                  "Received pending unmap, %d now pending\n",
-                                  window->unmaps_pending);
-                    }
-                }
-            }
-          break;
-        case MapNotify:
-          /* NB: override redirect windows wont cause a map request so we
-           * watch out for map notifies against any root windows too if a
-           * compositor is enabled: */
-          if (display->compositor && window == NULL
-              && meta_display_screen_for_root (display, event->xmap.event))
-            {
-              window = meta_window_new (display, event->xmap.window,
-                                        FALSE, META_COMP_EFFECT_CREATE);
-            }
-          break;
-        case MapRequest:
-          if (window == NULL)
-            {
-              window = meta_window_new (display, event->xmaprequest.window,
-                                        FALSE, META_COMP_EFFECT_CREATE);
-            }
-          /* if frame was receiver it's some malicious send event or something */
-          else if (!frame_was_receiver && window)        
-            {
-              meta_verbose ("MapRequest on %s mapped = %d minimized = %d\n",
-                            window->desc, window->mapped, window->minimized);
-              if (window->minimized)
-                {
-                  meta_window_unminimize (window);
-                  if (window->workspace != window->screen->active_workspace)
-                    {
-                      meta_verbose ("Changing workspace due to MapRequest mapped = %d minimized = %d\n",
-                                    window->mapped, window->minimized);
-                      meta_window_change_workspace (window,
-                                                    window->screen->active_workspace);
-                    }
-                }
-            }
-          break;
-        case ReparentNotify:
-          {
-            MetaScreen *screen;
-
-            screen = meta_display_screen_for_root (display,
-                                                   event->xconfigure.event);
-            if (screen)
-              meta_stack_tracker_reparent_event (screen->stack_tracker,
-                                                 &event->xreparent);
-          }
-          break;
-        case ConfigureNotify:
-          if (event->xconfigure.event != event->xconfigure.window)
-            {
-              MetaScreen *screen;
-
-              screen = meta_display_screen_for_root (display,
-                                                     event->xconfigure.event);
-              if (screen)
-                meta_stack_tracker_configure_event (screen->stack_tracker,
-                                                    &event->xconfigure);
-            }
-
-          if (window && window->override_redirect)
-            meta_window_configure_notify (window, &event->xconfigure);
-
-          break;
-        case ConfigureRequest:
-          /* This comment and code is found in both twm and fvwm */
-          /*
-           * According to the July 27, 1988 ICCCM draft, we should ignore size and
-           * position fields in the WM_NORMAL_HINTS property when we map a window.
-           * Instead, we'll read the current geometry.  Therefore, we should respond
-           * to configuration requests for windows which have never been mapped.
-           */
-          if (window == NULL)
-            {
-              unsigned int xwcm;
-              XWindowChanges xwc;
-          
-              xwcm = event->xconfigurerequest.value_mask &
-                (CWX | CWY | CWWidth | CWHeight | CWBorderWidth);
-
-              xwc.x = event->xconfigurerequest.x;
-              xwc.y = event->xconfigurerequest.y;
-              xwc.width = event->xconfigurerequest.width;
-              xwc.height = event->xconfigurerequest.height;
-              xwc.border_width = event->xconfigurerequest.border_width;
-
-              meta_verbose ("Configuring withdrawn window to %d,%d %dx%d border %d (some values may not be in mask)\n",
-                            xwc.x, xwc.y, xwc.width, xwc.height, xwc.border_width);
-              meta_error_trap_push (display);
-              XConfigureWindow (display->xdisplay, event->xconfigurerequest.window,
-                                xwcm, &xwc);
-              meta_error_trap_pop (display);
-            }
-          else
-            {
-              if (!frame_was_receiver)
-                meta_window_configure_request (window, event);
-            }
-          break;
-        case GravityNotify:
-          break;
-        case ResizeRequest:
-          break;
-        case CirculateNotify:
-          break;
-        case CirculateRequest:
-          break;
-        case PropertyNotify:
-          {
-            MetaGroup *group;
-            MetaScreen *screen;
-        
-            if (window && !frame_was_receiver)
-              meta_window_property_notify (window, event);
-            else if (property_for_window && !frame_was_receiver)
-              meta_window_property_notify (property_for_window, event);
-
-            group = meta_display_lookup_group (display,
-                                               event->xproperty.window);
-            if (group != NULL)
-              meta_group_property_notify (group, event);
-        
-            screen = NULL;
-            if (window == NULL &&
-                group == NULL) /* window/group != NULL means it wasn't a root window */
-              screen = meta_display_screen_for_root (display,
-                                                     event->xproperty.window);
-            
-            if (screen != NULL)
-              {
-                if (event->xproperty.atom ==
-                    display->atom__NET_DESKTOP_LAYOUT)
-                  meta_screen_update_workspace_layout (screen);
-                else if (event->xproperty.atom ==
-                         display->atom__NET_DESKTOP_NAMES)
-                  meta_screen_update_workspace_names (screen);
-#if 0
-                else if (event->xproperty.atom ==
-                         display->atom__NET_RESTACK_WINDOW)
-                  handle_net_restack_window (display, event);
-#endif
-
-                /* we just use this property as a sentinel to avoid
-                 * certain race conditions.  See the comment for the
-                 * sentinel_counter variable declaration in display.h
-                 */
-                if (event->xproperty.atom ==
-                    display->atom__MUTTER_SENTINEL)
-                  {
-                    meta_display_decrement_focus_sentinel (display);
-                  }
-              }
-          }
-          break;
-        case SelectionClear:
-          /* do this here instead of at end of function
-           * so we can return
-           */
-
-          /* FIXME: Clearing display->current_time here makes no sense to
-           * me; who put this here and why?
-           */
-          display->current_time = CurrentTime;
-
-          process_selection_clear (display, event);
-          /* Note that processing that may have resulted in
-           * closing the display... so return right away.
-           */
-          return FALSE;
-        case SelectionRequest:
-          process_selection_request (display, event);
-          break;
-        case SelectionNotify:
-          break;
-        case ColormapNotify:
-          if (window && !frame_was_receiver)
-            window->colormap = event->xcolormap.colormap;
-          break;
-        case ClientMessage:
-          if (window)
-            {
-              if (!frame_was_receiver)
-                meta_window_client_message (window, event);
-            }
-          else
-            {
-              MetaScreen *screen;
-
-              screen = meta_display_screen_for_root (display,
-                                                     event->xclient.window);
-          
-              if (screen)
-                {
-                  if (event->xclient.message_type ==
-                      display->atom__NET_CURRENT_DESKTOP)
-                    {
-                      int space;
-                      MetaWorkspace *workspace;
-                      guint32 time;
-              
-                      space = event->xclient.data.l[0];
-                      time = event->xclient.data.l[1];
-              
-                      meta_verbose ("Request to change current workspace to %d with "
-                                    "specified timestamp of %u\n",
-                                    space, time);
-
-                      workspace =
-                        meta_screen_get_workspace_by_index (screen,
-                                                            space);
-
-                      /* Handle clients using the older version of the spec... */
-                      if (time == 0 && workspace)
-                        {
-                          meta_warning ("Received a NET_CURRENT_DESKTOP message "
-                                        "from a broken (outdated) client who sent "
-                                        "a 0 timestamp\n");
-                          time = meta_display_get_current_time_roundtrip (display);
-                        }
-
-                      if (workspace)
-                        meta_workspace_activate (workspace, time);
-                      else
-                        meta_verbose ("Don't know about workspace %d\n", space);
-                    }
-                  else if (event->xclient.message_type ==
-                           display->atom__NET_NUMBER_OF_DESKTOPS)
-                    {
-                      int num_spaces;
-              
-                      num_spaces = event->xclient.data.l[0];
-              
-                      meta_verbose ("Request to set number of workspaces to %d\n",
-                                    num_spaces);
-
-                      meta_prefs_set_num_workspaces (num_spaces);
-                    }
-                  else if (event->xclient.message_type ==
-                           display->atom__NET_SHOWING_DESKTOP)
-                    {
-                      gboolean showing_desktop;
-                      guint32  timestamp;
-                  
-                      showing_desktop = event->xclient.data.l[0] != 0;
-                      /* FIXME: Braindead protocol doesn't have a timestamp */
-                      timestamp = meta_display_get_current_time_roundtrip (display);
-                      meta_verbose ("Request to %s desktop\n",
-                                    showing_desktop ? "show" : "hide");
-                  
-                      if (showing_desktop)
-                        meta_screen_show_desktop (screen, timestamp);
-                      else
-                        {
-                          meta_screen_unshow_desktop (screen);
-                          meta_workspace_focus_default_window (screen->active_workspace, NULL, timestamp);
-                        }
-                    }
-                  else if (event->xclient.message_type ==
-                           display->atom_WM_PROTOCOLS) 
-                    {
-                      meta_verbose ("Received WM_PROTOCOLS message\n");
-                  
-                      if ((Atom)event->xclient.data.l[0] == display->atom__NET_WM_PING)
-                        {
-                          process_pong_message (display, event);
-
-                          /* We don't want ping reply events going into
-                           * the GTK+ event loop because gtk+ will treat
-                           * them as ping requests and send more replies.
-                           */
-                          filter_out_event = TRUE;
-                        }
-                    }
-                }
-
-              if (event->xclient.message_type ==
-                  display->atom__NET_REQUEST_FRAME_EXTENTS)
-                {
-                  meta_verbose ("Received _NET_REQUEST_FRAME_EXTENTS message\n");
-                  process_request_frame_extents (display, event);
-                }
-            }
-          break;
-        case MappingNotify:
-          {
-            gboolean ignore_current;
-
-            ignore_current = FALSE;
-        
-            /* Check whether the next event is an identical MappingNotify
-             * event.  If it is, ignore the current event, we'll update
-             * when we get the next one.
-             */
-            if (XPending (display->xdisplay))
-              {
-                XEvent next_event;
-            
-                XPeekEvent (display->xdisplay, &next_event);
-            
-                if (next_event.type == MappingNotify &&
-                    next_event.xmapping.request == event->xmapping.request)
-                  ignore_current = TRUE;
-              }
-
-            if (!ignore_current)
-              {
-                /* Let XLib know that there is a new keyboard mapping.
-                 */
-                XRefreshKeyboardMapping (&event->xmapping);
-                meta_display_process_mapping_event (display, event);
-              }
-          }
-          break;
-        default:
-#ifdef HAVE_XKB
-          if (event->type == display->xkb_base_event_type)
-            {
-              XkbAnyEvent *xkb_ev = (XkbAnyEvent *) event;
-
-              switch (xkb_ev->xkb_type)
-                {
-                case XkbBellNotify:
-                  if (XSERVER_TIME_IS_BEFORE(display->last_bell_time,
-                                             xkb_ev->time - 100))
-                    {
-                      display->last_bell_time = xkb_ev->time;
-                      meta_bell_notify (display, xkb_ev);
-                    }
-                  break;
-                case XkbNewKeyboardNotify:
-                case XkbMapNotify:
-                  if (xkb_ev->device == META_VIRTUAL_CORE_KEYBOARD_ID)
-                    meta_display_process_mapping_event (display, event);
-                  break;
-                }
-	    }
-#endif
-          break;
-        }
-    }
-
-  if (display->compositor && !bypass_compositor)
-    {
-      if (meta_compositor_process_event (display->compositor,
-                                         event,
-                                         window))
-        filter_out_event = TRUE;
-    }
-  
-  display->current_time = CurrentTime;
-  return filter_out_event;
-}
-
-/* Return the window this has to do with, if any, rather
- * than the frame or root window that was selecting
- * for substructure
- */
-static Window
-event_get_modified_window (MetaDisplay *display,
-                           XEvent *event)
-{
-  XIEvent *input_event = get_input_event (display, event);
-
-  if (input_event)
-    {
-      switch (input_event->evtype)
-        {
-        case XI_Motion:
-        case XI_ButtonPress:
-        case XI_ButtonRelease:
-        case XI_KeyPress:
-        case XI_KeyRelease:
-        case XI_TouchBegin:
-        case XI_TouchUpdate:
-        case XI_TouchEnd:
-          return ((XIDeviceEvent *) input_event)->event;
-        case XI_FocusIn:
-        case XI_FocusOut:
-        case XI_Enter:
-        case XI_Leave:
-          return ((XIEnterEvent *) input_event)->event;
-#ifdef HAVE_XI23
-        case XI_BarrierHit:
-        case XI_BarrierLeave:
-          return ((XIBarrierEvent *) input_event)->event;
-#endif /* HAVE_XI23 */
-        }
-    }
-
-  switch (event->type)
-    {
-    case KeymapNotify:
-    case Expose:
-    case GraphicsExpose:
-    case NoExpose:
-    case VisibilityNotify:
-    case ResizeRequest:
-    case PropertyNotify:
-    case SelectionClear:
-    case SelectionRequest:
-    case SelectionNotify:
-    case ColormapNotify:
-    case ClientMessage:
-      return event->xany.window;
-      
-    case CreateNotify:
-      return event->xcreatewindow.window;
-      
-    case DestroyNotify:
-      return event->xdestroywindow.window;
-
-    case UnmapNotify:
-      return event->xunmap.window;
-
-    case MapNotify:
-      return event->xmap.window;
-
-    case MapRequest:
-      return event->xmaprequest.window;
-
-    case ReparentNotify:
-     return event->xreparent.window;
-      
-    case ConfigureNotify:
-      return event->xconfigure.window;
-      
-    case ConfigureRequest:
-      return event->xconfigurerequest.window;
-
-    case GravityNotify:
-      return event->xgravity.window;
-
-    case CirculateNotify:
-      return event->xcirculate.window;
-
-    case CirculateRequest:
-      return event->xcirculaterequest.window;
-
-    case MappingNotify:
-      return None;
-
-    default:
-#ifdef HAVE_SHAPE
-      if (META_DISPLAY_HAS_SHAPE (display) && 
-          event->type == (display->shape_event_base + ShapeNotify))
-        {
-          XShapeEvent *sev = (XShapeEvent*) event;
-          return sev->window;
-        }
-#endif
-
-      return None;
-    }
-}
-
-static guint32
-event_get_time (MetaDisplay *display,
-                XEvent      *event)
-{
-  XIEvent *input_event = get_input_event (display, event);
-
-  if (input_event)
-    return input_event->time;
-
-  switch (event->type)
-    {
-    case PropertyNotify:
-      return event->xproperty.time;
-
-    case SelectionClear:
-    case SelectionRequest:
-    case SelectionNotify:
-      return event->xselection.time;
-
-    case KeymapNotify:      
-    case Expose:
-    case GraphicsExpose:
-    case NoExpose:
-    case MapNotify:
-    case UnmapNotify:
-    case VisibilityNotify:
-    case ResizeRequest:
-    case ColormapNotify:
-    case ClientMessage:
-    case CreateNotify:
-    case DestroyNotify:
-    case MapRequest:
-    case ReparentNotify:
-    case ConfigureNotify:
-    case ConfigureRequest:
-    case GravityNotify:
-    case CirculateNotify:
-    case CirculateRequest:
-    case MappingNotify:
-    default:
-      return CurrentTime;
-    }
-}
-
-#ifdef WITH_VERBOSE_MODE
-const char*
-meta_event_detail_to_string (int d)
-{
-  const char *detail = "???";
-  switch (d)
-    {
-      /* We are an ancestor in the A<->B focus change relationship */
-    case XINotifyAncestor:
-      detail = "NotifyAncestor";
-      break;
-    case XINotifyDetailNone:
-      detail = "NotifyDetailNone";
-      break;
-      /* We are a descendant in the A<->B focus change relationship */
-    case XINotifyInferior:
-      detail = "NotifyInferior";
-      break;
-    case XINotifyNonlinear:
-      detail = "NotifyNonlinear";
-      break;
-    case XINotifyNonlinearVirtual:
-      detail = "NotifyNonlinearVirtual";
-      break;
-    case XINotifyPointer:
-      detail = "NotifyPointer";
-      break;
-    case XINotifyPointerRoot:
-      detail = "NotifyPointerRoot";
-      break;
-    case XINotifyVirtual:
-      detail = "NotifyVirtual";
-      break;
-    }
-
-  return detail;
-}
-#endif /* WITH_VERBOSE_MODE */
-
-#ifdef WITH_VERBOSE_MODE
-const char*
-meta_event_mode_to_string (int m)
-{
-  const char *mode = "???";
-  switch (m)
-    {
-    case XINotifyNormal:
-      mode = "NotifyNormal";
-      break;
-    case XINotifyGrab:
-      mode = "NotifyGrab";
-      break;
-    case XINotifyUngrab:
-      mode = "NotifyUngrab";
-      break;
-    case XINotifyWhileGrabbed:
-      mode = "NotifyWhileGrabbed";
-      break;
-    }
-
-  return mode;
-}
-#endif /* WITH_VERBOSE_MODE */
-
-#ifdef WITH_VERBOSE_MODE
-static const char*
-stack_mode_to_string (int mode)
-{
-  switch (mode)
-    {
-    case Above:
-      return "Above";
-    case Below:
-      return "Below";
-    case TopIf:
-      return "TopIf";
-    case BottomIf:
-      return "BottomIf";
-    case Opposite:
-      return "Opposite";      
-    }
-
-  return "Unknown";
-}
-#endif /* WITH_VERBOSE_MODE */
-
-#ifdef HAVE_XSYNC
-#ifdef WITH_VERBOSE_MODE
-static gint64
-sync_value_to_64 (const XSyncValue *value)
-{
-  gint64 v;
-
-  v = XSyncValueLow32 (*value);
-  v |= (((gint64)XSyncValueHigh32 (*value)) << 32);
-  
-  return v;
-}
-#endif /* WITH_VERBOSE_MODE */
-
-#ifdef WITH_VERBOSE_MODE
-static const char*
-alarm_state_to_string (XSyncAlarmState state)
-{
-  switch (state)
-    {
-    case XSyncAlarmActive:
-      return "Active";
-    case XSyncAlarmInactive:
-      return "Inactive";
-    case XSyncAlarmDestroyed:
-      return "Destroyed";
-    default:
-      return "(unknown)";
-    }
-}
-#endif /* WITH_VERBOSE_MODE */
-
-#endif /* HAVE_XSYNC */
-
-#ifdef WITH_VERBOSE_MODE
-static void
-meta_spew_xi2_event (MetaDisplay *display,
-                     XIEvent     *input_event,
-                     const char **name_p,
-                     char       **extra_p)
-{
-  const char *name = NULL;
-  char *extra = NULL;
-
-  XIDeviceEvent *device_event = (XIDeviceEvent *) input_event;
-  XIEnterEvent *enter_event = (XIEnterEvent *) input_event;
-
-  switch (input_event->evtype)
-    {
-    case XI_Motion:
-      name = "XI_Motion";
-      break;
-    case XI_ButtonPress:
-      name = "XI_ButtonPress";
-      break;
-    case XI_ButtonRelease:
-      name = "XI_ButtonRelease";
-      break;
-    case XI_KeyPress:
-      name = "XI_KeyPress";
-      break;
-    case XI_KeyRelease:
-      name = "XI_KeyRelease";
-      break;
-    case XI_FocusIn:
-      name = "XI_FocusIn";
-      break;
-    case XI_FocusOut:
-      name = "XI_FocusOut";
-      break;
-    case XI_Enter:
-      name = "XI_Enter";
-      break;
-    case XI_Leave:
-      name = "XI_Leave";
-      break;
-    case XI_TouchBegin:
-      name = "XI_TouchBegin";
-      break;
-    case XI_TouchUpdate:
-      name = "XI_TouchUpdate";
-      break;
-    case XI_TouchEnd:
-      name = "XI_TouchEnd";
-      break;
-#ifdef HAVE_XI23
-    case XI_BarrierHit:
-      name = "XI_BarrierHit";
-      break;
-    case XI_BarrierLeave:
-      name = "XI_BarrierLeave";
-      break;
-#endif /* HAVE_XI23 */
-    }
-
-  switch (input_event->evtype)
-    {
-    case XI_Motion:
-      extra = g_strdup_printf ("win: 0x%lx x: %g y: %g",
-                               device_event->event,
-                               device_event->root_x,
-                               device_event->root_y);
-      break;
-    case XI_ButtonPress:
-    case XI_ButtonRelease:
-      extra = g_strdup_printf ("button %u x %g y %g root 0x%lx",
-                               device_event->detail,
-                               device_event->root_x,
-                               device_event->root_y,
-                               device_event->root);
-      break;
-    case XI_KeyPress:
-    case XI_KeyRelease:
-      {
-        KeySym keysym;
-        const char *str;
-  
-        keysym = XKeycodeToKeysym (display->xdisplay, device_event->detail, 0);
-
-        str = XKeysymToString (keysym);
-
-        extra = g_strdup_printf ("Key '%s' state 0x%x",
-                                 str ? str : "none", device_event->mods.effective);
-      }
-      break;
-    case XI_FocusIn:
-    case XI_FocusOut:
-      extra = g_strdup_printf ("detail: %s mode: %s\n",
-                               meta_event_detail_to_string (enter_event->detail),
-                               meta_event_mode_to_string (enter_event->mode));
-      break;
-    case XI_Enter:
-    case XI_Leave:
-      extra = g_strdup_printf ("win: 0x%lx root: 0x%lx mode: %s detail: %s focus: %d x: %g y: %g",
-                               enter_event->event,
-                               enter_event->root,
-                               meta_event_mode_to_string (enter_event->mode),
-                               meta_event_detail_to_string (enter_event->detail),
-                               enter_event->focus,
-                               enter_event->root_x,
-                               enter_event->root_y);
-      break;
-    case XI_TouchBegin:
-    case XI_TouchUpdate:
-    case XI_TouchEnd:
-      extra = g_strdup_printf ("win: 0x%lx root: 0x%lx touch sequence: %d x: %g y: %g state: 0x%x flags: 0x%x",
-                               device_event->event,
-                               device_event->root,
-                               device_event->detail,
-                               device_event->root_x,
-                               device_event->root_y,
-                               device_event->mods.effective,
-                               device_event->flags);
-      break;
-    }
-
-  *name_p = name;
-  *extra_p = extra;
-}
-
-static void
-meta_spew_core_event (MetaDisplay *display,
-                      XEvent      *event,
-                      const char **name_p,
-                      char       **extra_p)
-{
-  const char *name = NULL;
-  char *extra = NULL;
-
-  switch (event->type)
-    {
-    case KeymapNotify:
-      name = "KeymapNotify";
-      break;
-    case Expose:
-      name = "Expose";
-      break;
-    case GraphicsExpose:
-      name = "GraphicsExpose";
-      break;
-    case NoExpose:
-      name = "NoExpose";
-      break;
-    case VisibilityNotify:
-      name = "VisibilityNotify";
-      break;
-    case CreateNotify:
-      name = "CreateNotify";
-      extra = g_strdup_printf ("parent: 0x%lx window: 0x%lx",
-                               event->xcreatewindow.parent,
-                               event->xcreatewindow.window);
-      break;
-    case DestroyNotify:
-      name = "DestroyNotify";
-      extra = g_strdup_printf ("event: 0x%lx window: 0x%lx",
-                               event->xdestroywindow.event,
-                               event->xdestroywindow.window);
-      break;
-    case UnmapNotify:
-      name = "UnmapNotify";
-      extra = g_strdup_printf ("event: 0x%lx window: 0x%lx from_configure: %d",
-                               event->xunmap.event,
-                               event->xunmap.window,
-                               event->xunmap.from_configure);
-      break;
-    case MapNotify:
-      name = "MapNotify";
-      extra = g_strdup_printf ("event: 0x%lx window: 0x%lx override_redirect: %d",
-                               event->xmap.event,
-                               event->xmap.window,
-                               event->xmap.override_redirect);
-      break;
-    case MapRequest:
-      name = "MapRequest";
-      extra = g_strdup_printf ("window: 0x%lx parent: 0x%lx\n",
-                               event->xmaprequest.window,
-                               event->xmaprequest.parent);
-      break;
-    case ReparentNotify:
-      name = "ReparentNotify";
-      extra = g_strdup_printf ("window: 0x%lx parent: 0x%lx event: 0x%lx\n",
-                               event->xreparent.window,
-                               event->xreparent.parent,
-                               event->xreparent.event);
-      break;
-    case ConfigureNotify:
-      name = "ConfigureNotify";
-      extra = g_strdup_printf ("x: %d y: %d w: %d h: %d above: 0x%lx override_redirect: %d",
-                               event->xconfigure.x,
-                               event->xconfigure.y,
-                               event->xconfigure.width,
-                               event->xconfigure.height,
-                               event->xconfigure.above,
-                               event->xconfigure.override_redirect);
-      break;
-    case ConfigureRequest:
-      name = "ConfigureRequest";
-      extra = g_strdup_printf ("parent: 0x%lx window: 0x%lx x: %d %sy: %d %sw: %d %sh: %d %sborder: %d %sabove: %lx %sstackmode: %s %s",
-                               event->xconfigurerequest.parent,
-                               event->xconfigurerequest.window,
-                               event->xconfigurerequest.x,
-                               event->xconfigurerequest.value_mask &
-                               CWX ? "" : "(unset) ",
-                               event->xconfigurerequest.y,
-                               event->xconfigurerequest.value_mask &
-                               CWY ? "" : "(unset) ",
-                               event->xconfigurerequest.width,
-                               event->xconfigurerequest.value_mask &
-                               CWWidth ? "" : "(unset) ",
-                               event->xconfigurerequest.height,
-                               event->xconfigurerequest.value_mask &
-                               CWHeight ? "" : "(unset) ",
-                               event->xconfigurerequest.border_width,
-                               event->xconfigurerequest.value_mask &
-                               CWBorderWidth ? "" : "(unset)",
-                               event->xconfigurerequest.above,
-                               event->xconfigurerequest.value_mask &
-                               CWSibling ? "" : "(unset)",
-                               stack_mode_to_string (event->xconfigurerequest.detail),
-                               event->xconfigurerequest.value_mask &
-                               CWStackMode ? "" : "(unset)");
-      break;
-    case GravityNotify:
-      name = "GravityNotify";
-      break;
-    case ResizeRequest:
-      name = "ResizeRequest";
-      extra = g_strdup_printf ("width = %d height = %d",
-                               event->xresizerequest.width,
-                               event->xresizerequest.height);
-      break;
-    case CirculateNotify:
-      name = "CirculateNotify";
-      break;
-    case CirculateRequest:
-      name = "CirculateRequest";
-      break;
-    case PropertyNotify:
-      {
-        char *str;
-        const char *state;
-            
-        name = "PropertyNotify";
-            
-        meta_error_trap_push (display);
-        str = XGetAtomName (display->xdisplay,
-                            event->xproperty.atom);
-        meta_error_trap_pop (display);
-
-        if (event->xproperty.state == PropertyNewValue)
-          state = "PropertyNewValue";
-        else if (event->xproperty.state == PropertyDelete)
-          state = "PropertyDelete";
-        else
-          state = "???";
-            
-        extra = g_strdup_printf ("atom: %s state: %s",
-                                 str ? str : "(unknown atom)",
-                                 state);
-        meta_XFree (str);
-      }
-      break;
-    case SelectionClear:
-      name = "SelectionClear";
-      break;
-    case SelectionRequest:
-      name = "SelectionRequest";
-      break;
-    case SelectionNotify:
-      name = "SelectionNotify";
-      break;
-    case ColormapNotify:
-      name = "ColormapNotify";
-      break;
-    case ClientMessage:
-      {
-        char *str;
-        name = "ClientMessage";
-        meta_error_trap_push (display);
-        str = XGetAtomName (display->xdisplay,
-                            event->xclient.message_type);
-        meta_error_trap_pop (display);
-        extra = g_strdup_printf ("type: %s format: %d\n",
-                                 str ? str : "(unknown atom)",
-                                 event->xclient.format);
-        meta_XFree (str);
-      }
-      break;
-    case MappingNotify:
-      name = "MappingNotify";
-      break;
-    default:
-#ifdef HAVE_XSYNC
-      if (META_DISPLAY_HAS_XSYNC (display) && 
-          event->type == (display->xsync_event_base + XSyncAlarmNotify))
-        {
-          XSyncAlarmNotifyEvent *aevent = (XSyncAlarmNotifyEvent*) event;
-          
-          name = "XSyncAlarmNotify";
-          extra =
-            g_strdup_printf ("alarm: 0x%lx"
-                             " counter_value: %" G_GINT64_FORMAT
-                             " alarm_value: %" G_GINT64_FORMAT
-                             " time: %u alarm state: %s",
-                             aevent->alarm,
-                             (gint64) sync_value_to_64 (&aevent->counter_value),
-                             (gint64) sync_value_to_64 (&aevent->alarm_value),
-                             (unsigned int)aevent->time,
-                             alarm_state_to_string (aevent->state));
-        }
-      else
-#endif /* HAVE_XSYNC */
-#ifdef HAVE_SHAPE
-        if (META_DISPLAY_HAS_SHAPE (display) && 
-            event->type == (display->shape_event_base + ShapeNotify))
-          {
-            XShapeEvent *sev = (XShapeEvent*) event;
-
-            name = "ShapeNotify";
-
-            extra =
-              g_strdup_printf ("kind: %s "
-                               "x: %d y: %d w: %u h: %u "
-                               "shaped: %d",
-                               sev->kind == ShapeBounding ?
-                               "ShapeBounding" :
-                               (sev->kind == ShapeClip ?
-                                "ShapeClip" : "(unknown)"),
-                               sev->x, sev->y, sev->width, sev->height,
-                               sev->shaped);
-          }
-        else
-#endif /* HAVE_SHAPE */      
-          {
-            name = "(Unknown event)";
-            extra = g_strdup_printf ("type: %d", event->xany.type);
-          }
-      break;
-    }
-
-  *name_p = name;
-  *extra_p = extra;
-}
-
-static void
-meta_spew_event (MetaDisplay *display,
-                 XEvent      *event)
-{
-  const char *name = NULL;
-  char *extra = NULL;
-  char *winname;
-  MetaScreen *screen;
-  XIEvent *input_event;
-
-  if (!meta_is_verbose())
-    return;
-  
-  /* filter overnumerous events */
-  if (event->type == Expose || event->type == MotionNotify ||
-      event->type == NoExpose)
-    return;
-
-  if (event->type == (display->damage_event_base + XDamageNotify))
-    return;
-
-  if (event->type == (display->xsync_event_base + XSyncAlarmNotify))
-    return;
-
-  if (event->type == PropertyNotify && event->xproperty.atom == display->atom__NET_WM_USER_TIME)
-    return;
-
-  input_event = get_input_event (display, event);
-
-  if (input_event)
-    meta_spew_xi2_event (display, input_event, &name, &extra);
-  else
-    meta_spew_core_event (display, event, &name, &extra);
-
-  screen = meta_display_screen_for_root (display, event->xany.window);
-      
-  if (screen)
-    winname = g_strdup_printf ("root %d", screen->number);
-  else
-    winname = g_strdup_printf ("0x%lx", event->xany.window);
-=======
   meta_display_update_focus_window (display,
                                     meta_window,
                                     xwindow,
                                     serial,
                                     TRUE);
->>>>>>> 954677dc
 
   meta_error_trap_pop (display);
 
@@ -3837,31 +1758,11 @@
 meta_display_xwindow_is_a_no_focus_window (MetaDisplay *display,
                                            Window xwindow)
 {
-<<<<<<< HEAD
-  gboolean is_a_no_focus_window = FALSE;
-  GSList *temp = display->screens;
-  while (temp != NULL) {
-    MetaScreen *screen = temp->data;
-    if (screen->no_focus_window == xwindow) {
-      is_a_no_focus_window = TRUE;
-      break;
-    }
-    temp = temp->next;
-  }
-
-  return is_a_no_focus_window;
-}
-
-static Cursor
-xcursor_for_op (MetaDisplay *display,
-                MetaGrabOp   op)
-=======
   return xwindow == display->screen->no_focus_window;
 }
 
 static MetaCursor
 meta_cursor_for_grab_op (MetaGrabOp op)
->>>>>>> 954677dc
 {
   switch (op)
     {
@@ -5316,25 +3217,6 @@
 }
 
 void
-<<<<<<< HEAD
-meta_display_request_take_focus (MetaDisplay *display,
-                                 MetaWindow  *window,
-                                 guint32      timestamp)
-{
-  if (timestamp_too_old (display, &timestamp))
-    return;
-
-  meta_topic (META_DEBUG_FOCUS, "WM_TAKE_FOCUS(%s, %u)\n",
-              window->desc, timestamp);
-
-  meta_window_send_icccm_message (window,
-                                  display->atom_WM_TAKE_FOCUS,
-                                  timestamp);
-}
-
-void
-=======
->>>>>>> 954677dc
 meta_display_set_input_focus_xwindow (MetaDisplay *display,
                                       MetaScreen  *screen,
                                       Window       window,
