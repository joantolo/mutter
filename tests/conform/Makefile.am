NULL =

noinst_PROGRAMS = test-conformance

test_conformance_SOURCES = 		\
	test-conform-main.c 		\
	test-conform-common.c 		\
	test-conform-common.h 		\
	\
<<<<<<< HEAD
	test-timeline-dup-frames.c 	\
	test-timeline-interpolate.c 	\
	test-timeline-rewind.c 		\
	test-timeline-smoothness.c 	\
	test-timeline.c 		\
	test-mesh-contiguous.c 		\
	test-mesh-interleved.c 		\
	test-mesh-mutability.c 		\
	test-path.c 			\
	test-pick.c 			\
	test-label-cache.c 		\
	test-clutter-entry.c 		\
	test-clutter-rectangle.c 	\
	test-clutter-fixed.c 		\
	test-actor-invariants.c 	\
	test-paint-opacity.c 		\
	test-backface-culling.c 	\
	test-binding-pool.c		\
	$(NULL)
=======
	test-timeline-dup-frames.c \
	test-timeline-interpolate.c \
	test-timeline-rewind.c \
	test-timeline-smoothness.c \
	test-timeline.c \
	test-mesh-contiguous.c \
	test-mesh-interleved.c \
	test-mesh-mutability.c \
	test-path.c \
	test-pick.c \
	test-clutter-rectangle.c \
	test-clutter-fixed.c \
        test-actor-invariants.c \
        test-paint-opacity.c \
	test-backface-culling.c \
        test-binding-pool.c \
        test-clutter-text.c \
        test-text-cache.c
>>>>>>> ad7d1b54

# For convenience, this provides a way to easily run individual unit tests:
.PHONY: wrappers clean-wrappers

UNIT_TESTS = `./test-conformance -l -m thorough | $(GREP) '^/'`

wrappers: test-conformance$(EXEEXT)
	@for i in $(UNIT_TESTS); \
	do \
		unit=`basename $$i | sed -e s/_/-/g`; \
		echo "GEN $$unit"; \
		( echo "#!/bin/sh" ; echo "$(top_srcdir)/tests/conform/test-launcher.sh '$$i'" ) > $$unit$(EXEEXT) ; \
		chmod +x $$unit$(EXEEXT); \
	done

clean-wrappers:
	@for i in $(UNIT_TESTS); \
	do \
		unit=`basename $$i | sed -e s/_/-/g`; \
		echo "RM $$unit"; \
		rm -f $$unit$(EXEEXT) ; \
	done

# we override the clean-generic target to clean up the wrappers
clean-generic: clean-wrappers

# NB: BUILT_SOURCES here a misnomer. We aren't building source, just inserting
# a phony rule that will generate symlink scripts for running individual tests
BUILT_SOURCES = wrappers
	
test_conformance_CFLAGS = \
	-I$(top_srcdir)/ \
	-I$(top_srcdir)/clutter \
	-I$(top_builddir)/clutter \
	$(CLUTTER_CFLAGS)
test_conformance_LDADD = $(top_builddir)/clutter/libclutter-@CLUTTER_FLAVOUR@-@CLUTTER_MAJORMINOR@.la

.PHONY: test
.PHONY: test-report test-report-normal test-report-disable-npots
.PHONY: full-report full-report-normal full-report-disable-npots
.PHONY: full-report-generate

test:
	@gtester -o=test-conformance-results.xml ./test-conformance

test-report-normal:
	@gtester -o=test-conformance-results.xml -k ./test-conformance \
	  && ( gtester-report test-conformance-results.xml \
	      | sed 's/>GTester Unit Test Report</>GTester Unit Test Report (normal)</' \
	      > test-conformance-results.html ) \
	  && gnome-open ./test-conformance-results.html

test-report-disable-npots:
	@../tools/disable-npots.sh \
	  gtester -o=test-conformance-results-dn.xml -k ./test-conformance \
	  && ( gtester-report test-conformance-results-dn.xml \
	      | sed 's/>GTester Unit Test Report</>GTester Unit Test Report (no NPOTs)</' \
	      > test-conformance-results-dn.html ) \
	  && gnome-open ./test-conformance-results-dn.html

test-report: test-report-normal

full-report-normal:
	@gtester -o=test-conformance-results.xml -k -m=slow ./test-conformance \
	  && ( gtester-report test-conformance-results.xml \
	      | sed 's/>GTester Unit Test Report</>GTester Unit Test Report (normal)</' \
	      > test-conformance-results.html )

full-report-disable-npots:
	@../tools/disable-npots.sh \
	  gtester -o=test-conformance-results-dn.xml -k -m=slow ./test-conformance \
	  && ( gtester-report test-conformance-results-dn.xml \
	      | sed 's/>GTester Unit Test Report</>GTester Unit Test Report (no NPOTs)</' \
	      > test-conformance-results-dn.html )

REPORTS = test-conformance-results.html

if HAVE_LIBDL

REPORTS += test-conformance-results-dn.html
full-report-generate: full-report-normal full-report-disable-npots

else
full-report-generate: full-report-normal

endif

full-report: full-report-generate
	@for x in $(REPORTS); do \
		gnome-open "$$x"; \
	done

EXTRA_DIST = ADDING_NEW_TESTS test-wrapper.sh<|MERGE_RESOLUTION|>--- conflicted
+++ resolved
@@ -7,7 +7,6 @@
 	test-conform-common.c 		\
 	test-conform-common.h 		\
 	\
-<<<<<<< HEAD
 	test-timeline-dup-frames.c 	\
 	test-timeline-interpolate.c 	\
 	test-timeline-rewind.c 		\
@@ -18,35 +17,15 @@
 	test-mesh-mutability.c 		\
 	test-path.c 			\
 	test-pick.c 			\
-	test-label-cache.c 		\
-	test-clutter-entry.c 		\
 	test-clutter-rectangle.c 	\
 	test-clutter-fixed.c 		\
 	test-actor-invariants.c 	\
 	test-paint-opacity.c 		\
 	test-backface-culling.c 	\
 	test-binding-pool.c		\
-	$(NULL)
-=======
-	test-timeline-dup-frames.c \
-	test-timeline-interpolate.c \
-	test-timeline-rewind.c \
-	test-timeline-smoothness.c \
-	test-timeline.c \
-	test-mesh-contiguous.c \
-	test-mesh-interleved.c \
-	test-mesh-mutability.c \
-	test-path.c \
-	test-pick.c \
-	test-clutter-rectangle.c \
-	test-clutter-fixed.c \
-        test-actor-invariants.c \
-        test-paint-opacity.c \
-	test-backface-culling.c \
-        test-binding-pool.c \
-        test-clutter-text.c \
-        test-text-cache.c
->>>>>>> ad7d1b54
+        test-clutter-text.c             \
+        test-text-cache.c               \
+        $(NULL)
 
 # For convenience, this provides a way to easily run individual unit tests:
 .PHONY: wrappers clean-wrappers
