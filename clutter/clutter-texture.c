/*
 * Clutter.
 *
 * An OpenGL based 'interactive canvas' library.
 *
 * Authored By Matthew Allum  <mallum@openedhand.com>
 *
 * Copyright (C) 2006 OpenedHand
 *
 * This library is free software; you can redistribute it and/or
 * modify it under the terms of the GNU Lesser General Public
 * License as published by the Free Software Foundation; either
 * version 2 of the License, or (at your option) any later version.
 *
 * This library is distributed in the hope that it will be useful,
 * but WITHOUT ANY WARRANTY; without even the implied warranty of
 * MERCHANTABILITY or FITNESS FOR A PARTICULAR PURPOSE.  See the GNU
 * Lesser General Public License for more details.
 *
 * You should have received a copy of the GNU Lesser General Public
 * License along with this library; if not, write to the
 * Free Software Foundation, Inc., 59 Temple Place - Suite 330,
 * Boston, MA 02111-1307, USA.
 */

/**
 * SECTION:clutter-texture
 * @short_description: An actor for displaying and manipulating images.
 *
 * #ClutterTexture is a base class for displaying and manipulating pixel
 * buffer type data.
 *
 * The clutter_texture_set_from_rgb_data() and
 * clutter_texture_set_from_file() functions are used to copy image
 * data into texture memory and subsequently realize the texture.
 *
 * If texture reads are supported by underlying GL implementation,
 * unrealizing frees image data from texture memory moving to main
 * system memory. Re-realizing then performs the opposite operation.
 * This process allows basic management of commonly limited available
 * texture memory.
 *
 * Note: a ClutterTexture will scale its contents to fit the bounding
 * box requested using clutter_actor_set_size(). To display an area of
 * a texture without scaling, you should set the clip area using
 * clutter_actor_set_clip().
 */

#ifdef HAVE_CONFIG_H
#include "config.h"
#endif

#include "clutter-texture.h"
#include "clutter-main.h"
#include "clutter-marshal.h"
#include "clutter-feature.h"
#include "clutter-util.h"
#include "clutter-private.h"
#include "clutter-scriptable.h"
#include "clutter-debug.h"
#include "clutter-fixed.h"
#include "clutter-enum-types.h"

#include "cogl/cogl.h"

static void clutter_scriptable_iface_init (ClutterScriptableIface *iface);

G_DEFINE_TYPE_WITH_CODE (ClutterTexture,
                         clutter_texture,
                         CLUTTER_TYPE_ACTOR,
                         G_IMPLEMENT_INTERFACE (CLUTTER_TYPE_SCRIPTABLE,
                                                clutter_scriptable_iface_init));

#define CLUTTER_TEXTURE_GET_PRIVATE(obj)        (G_TYPE_INSTANCE_GET_PRIVATE ((obj), CLUTTER_TYPE_TEXTURE, ClutterTexturePrivate))

typedef struct _ClutterTextureAsyncData ClutterTextureAsyncData;

struct _ClutterTexturePrivate
{
  gfloat                       width;
  gfloat                       height;
  gint                         max_tile_waste;
  ClutterTextureQuality        filter_quality;
  CoglHandle                   material;
  gboolean                     no_slice;

  ClutterActor                *fbo_source;
  CoglHandle                   fbo_handle;

  /* Non video memory copy of image data */
  guint                        local_data_width, local_data_height;
  guint                        local_data_rowstride;
  guint                        local_data_has_alpha;
  guchar                      *local_data;

  guint                        sync_actor_size : 1;
  guint                        repeat_x : 1;
  guint                        repeat_y : 1;
  guint                        in_dispose : 1;
  guint                        keep_aspect_ratio : 1;
  guint                        load_size_async : 1;
  guint                        load_data_async : 1;
  guint                        load_async_set : 1;  /* used to make load_async
                                                       possible */

  ClutterTextureAsyncData     *async_data;
};

struct _ClutterTextureAsyncData
{
  /* Mutex used to synchronize setting the abort flag */
  GMutex         *mutex;

  /* If set to true, the loaded data will be discarded */
  gboolean        abort;

  /* The texture for which the data is being loaded */
  ClutterTexture *texture;

  /* Source ID of the idle handler for loading. If this is zero then
     the data is being loaded in a thread from the thread pool. Once
     the thread is finished it will be converted to idle load handler
     and load_idle will be nonzero. If load_idle is nonzero then the
     rest of the load can safely be aborted by just removing the
     source, otherwise the abort flag needs to be set and the data
     should be disowned */
  guint           load_idle;

  gchar          *load_filename;
  CoglHandle      load_bitmap;
  GError         *load_error;
};

enum
{
  PROP_0,
  PROP_NO_SLICE,
  PROP_MAX_TILE_WASTE,
  PROP_PIXEL_FORMAT,		/* Texture format */
  PROP_SYNC_SIZE,
  PROP_REPEAT_Y,
  PROP_REPEAT_X,
  PROP_FILTER_QUALITY,
  PROP_COGL_TEXTURE,
  PROP_COGL_MATERIAL,
  PROP_FILENAME,
  PROP_KEEP_ASPECT_RATIO,
  PROP_LOAD_ASYNC,
  PROP_LOAD_DATA_ASYNC,
};

enum
{
  SIZE_CHANGE,
  PIXBUF_CHANGE,
  LOAD_SUCCESS,
  LOAD_FINISHED,
  LAST_SIGNAL
};

static int texture_signals[LAST_SIGNAL] = { 0 };

static GThreadPool *async_thread_pool = NULL;

static void
texture_fbo_free_resources (ClutterTexture *texture);

static void
clutter_texture_save_to_local_data (ClutterTexture *texture);

static void
clutter_texture_load_from_local_data (ClutterTexture *texture);

GQuark
clutter_texture_error_quark (void)
{
  return g_quark_from_static_string ("clutter-texture-error-quark");
}

static inline void
clutter_texture_quality_to_filters (ClutterTextureQuality  quality,
                                    gint                  *min_filter_p,
                                    gint                  *mag_filter_p)
{
  gint min_filter, mag_filter;

  switch (quality)
    {
    case CLUTTER_TEXTURE_QUALITY_LOW:
      min_filter = COGL_TEXTURE_FILTER_NEAREST;
      mag_filter = COGL_TEXTURE_FILTER_NEAREST;
      break;

    case CLUTTER_TEXTURE_QUALITY_MEDIUM:
      min_filter = COGL_TEXTURE_FILTER_LINEAR;
      mag_filter = COGL_TEXTURE_FILTER_LINEAR;
      break;

    case CLUTTER_TEXTURE_QUALITY_HIGH:
      min_filter = COGL_TEXTURE_FILTER_LINEAR_MIPMAP_LINEAR;
      mag_filter = COGL_TEXTURE_FILTER_LINEAR;
      break;
    }

  if (min_filter_p)
    *min_filter_p = min_filter;

  if (mag_filter_p)
    *mag_filter_p = mag_filter;
}

static void
texture_free_gl_resources (ClutterTexture *texture)
{
  ClutterTexturePrivate *priv = texture->priv;

  CLUTTER_MARK();

  if (priv->material != COGL_INVALID_HANDLE)
    cogl_material_remove_layer (priv->material, 0);
}

static void
clutter_texture_unrealize (ClutterActor *actor)
{
  ClutterTexture        *texture;
  ClutterTexturePrivate *priv;

  texture = CLUTTER_TEXTURE(actor);
  priv = texture->priv;

  if (priv->material == COGL_INVALID_HANDLE)
    return;

  /* there's no need to read the pixels back when unrealizing inside
   * a dispose run, and the dispose() call will release the GL
   * texture data as well, so we can safely bail out now
   */
  if ((CLUTTER_PRIVATE_FLAGS (actor) & CLUTTER_ACTOR_IN_DESTRUCTION) ||
      priv->in_dispose)
    return;

  CLUTTER_MARK();

  if (priv->fbo_source != COGL_INVALID_HANDLE)
    {
      /* Free up our fbo handle and texture resources, realize will recreate */
      cogl_handle_unref (priv->fbo_handle);
      priv->fbo_handle = COGL_INVALID_HANDLE;
      texture_free_gl_resources (texture);
      return;
    }

  if (clutter_feature_available (CLUTTER_FEATURE_TEXTURE_READ_PIXELS))
    {
      /* Move image data from video to main memory.
       * GL/ES cant do this - it probably makes sense
       * to move this kind of thing into a ClutterProxyTexture
       * where this behaviour can be better controlled.
       *
       * Or make it controllable via a property.
       */
      if (priv->local_data == NULL)
	{
	  clutter_texture_save_to_local_data (texture);
	  CLUTTER_NOTE (TEXTURE, "moved pixels into system mem");
	}

      texture_free_gl_resources (texture);
    }

  CLUTTER_NOTE (TEXTURE, "Texture unrealized");
}

static void
clutter_texture_realize (ClutterActor *actor)
{
  ClutterTexture       *texture;
  ClutterTexturePrivate *priv;

  texture = CLUTTER_TEXTURE(actor);
  priv = texture->priv;

  CLUTTER_MARK();

  if (priv->fbo_source)
    {
      CoglTextureFlags flags = COGL_TEXTURE_NONE;
      gint min_filter, mag_filter;
      gint max_waste = -1;
      CoglHandle tex;

      /* Handle FBO's */

      if (!priv->no_slice)
        max_waste = priv->max_tile_waste;

      if (priv->filter_quality == CLUTTER_TEXTURE_QUALITY_HIGH)
        flags |= COGL_TEXTURE_AUTO_MIPMAP;

      tex = cogl_texture_new_with_size (priv->width,
                                        priv->height,
                                        max_waste, flags,
                                        COGL_PIXEL_FORMAT_RGBA_8888);

      cogl_material_set_layer (priv->material, 0, tex);

      clutter_texture_quality_to_filters (priv->filter_quality,
                                          &min_filter,
                                          &mag_filter);

      cogl_texture_set_filters (tex, min_filter, mag_filter);

      priv->fbo_handle = cogl_offscreen_new_to_texture (tex);

      /* The material now has a reference to the texture so it will
         stick around */
      cogl_handle_unref (tex);

      if (priv->fbo_handle == COGL_INVALID_HANDLE)
        {
          g_warning ("%s: Offscreen texture creation failed", G_STRLOC);
	  CLUTTER_ACTOR_UNSET_FLAGS (actor, CLUTTER_ACTOR_REALIZED);
          return;
        }

      clutter_actor_set_size (actor, priv->width, priv->height);
      return;
    }

  if (priv->local_data != NULL)
    {
      /* Move any local image data we have from unrealization
       * back into video memory.
      */
      clutter_texture_load_from_local_data (texture);
    }
  else
    {
      /* If we have no data, then realization is a no-op but
       * we still want to be in REALIZED state to maintain
       * invariants. We may have already created the texture
       * if someone set some data earlier, or we may create it
       * later if someone sets some data later. The fact that
       * we may have created it earlier is really a bug, since
       * it means ClutterTexture can have GL resources without
       * being realized.
       */
    }

  CLUTTER_NOTE (TEXTURE, "Texture realized");
}

static void
clutter_texture_get_preferred_width (ClutterActor *self,
                                     gfloat        for_height,
                                     gfloat       *min_width_p,
                                     gfloat       *natural_width_p)
{
  ClutterTexture *texture = CLUTTER_TEXTURE (self);
  ClutterTexturePrivate *priv = texture->priv;

  /* Min request is always 0 since we can scale down or clip */
  if (min_width_p)
    *min_width_p = 0;

  if (priv->sync_actor_size)
    {
      if (natural_width_p)
        {
          if (!priv->keep_aspect_ratio ||
              for_height < 0 ||
              priv->height <= 0)
            {
              *natural_width_p = priv->width;
            }
          else
            {
              /* Set the natural width so as to preserve the aspect ratio */
              gfloat ratio = priv->width / priv->height;

              *natural_width_p = ratio * for_height;
            }
        }
    }
  else
    {
      if (natural_width_p)
        *natural_width_p = 0;
    }
}

static void
clutter_texture_get_preferred_height (ClutterActor *self,
                                      gfloat        for_width,
                                      gfloat       *min_height_p,
                                      gfloat       *natural_height_p)
{
  ClutterTexture *texture = CLUTTER_TEXTURE (self);
  ClutterTexturePrivate *priv = texture->priv;

  /* Min request is always 0 since we can scale down or clip */
  if (min_height_p)
    *min_height_p = 0;

  if (priv->sync_actor_size)
    {
      if (natural_height_p)
        {
          if (!priv->keep_aspect_ratio ||
              for_width < 0 ||
              priv->width <= 0)
            {
              *natural_height_p = priv->height;
            }
          else
            {
              /* Set the natural height so as to preserve the aspect ratio */
              gfloat ratio = priv->height / priv->width;

              *natural_height_p = ratio * for_width;
            }
        }
    }
  else
    {
      if (natural_height_p)
        *natural_height_p = 0;
    }
}

static void
clutter_texture_allocate (ClutterActor          *self,
			  const ClutterActorBox *box,
			  gboolean               origin_changed)
{
  ClutterTexturePrivate *priv = CLUTTER_TEXTURE (self)->priv;

  /* chain up to set actor->allocation */
  CLUTTER_ACTOR_CLASS (clutter_texture_parent_class)->allocate (self, box,
								origin_changed);

  /* If we adopted the source fbo then allocate that at its preferred
     size */
  if (priv->fbo_source && clutter_actor_get_parent (priv->fbo_source) == self)
    clutter_actor_allocate_preferred_size (priv->fbo_source, origin_changed);
}

static void
clutter_texture_set_fbo_projection (ClutterActor *self)
{
  ClutterTexturePrivate *priv = CLUTTER_TEXTURE (self)->priv;
  ClutterVertex verts[4];
  gfloat viewport[4];
  gfloat x_min, x_max, y_min, y_max;
  gfloat tx_min, tx_max, ty_min, ty_max;
  gfloat tan_angle, near_size;
  ClutterPerspective perspective;
  ClutterStage *stage;
  int i;

  /* Get the bounding rectangle of the source as drawn in screen
     coordinates */
  clutter_actor_get_abs_allocation_vertices (priv->fbo_source, verts);

  x_min = x_max = verts[0].x;
  y_min = y_max = verts[0].y;

  for (i = 1; i < G_N_ELEMENTS (verts); ++i)
    {
      if (verts[i].x < x_min)
	x_min = verts[i].x;

      if (verts[i].x > x_max)
	x_max = verts[i].x;

      if (verts[i].y < y_min)
	y_min = verts[i].y;

      if (verts[i].y > y_max)
	y_max = verts[i].y;
    }

  stage = CLUTTER_STAGE (clutter_actor_get_stage (self));
  clutter_stage_get_perspective (stage, &perspective);

  /* Convert the coordinates back to [-1,1] range */
  cogl_get_viewport (viewport);

  tx_min = (x_min / viewport[2])
         * 2 - 1.0;
  tx_max = (x_max / viewport[2])
         * 2 - 1.0;
  ty_min = (y_min / viewport[3])
         * 2 - 1.0;
  ty_max = (y_max / viewport[3])
         * 2 - 1.0;

  /* Set up a projection matrix so that the actor will be projected as
     if it was drawn at its original location */
  tan_angle = tanf ((perspective.fovy / 2) * (G_PI / 180.0));
  near_size = perspective.z_near * tan_angle;

  cogl_frustum ((tx_min * near_size),
                (tx_max * near_size),
                (-ty_min * near_size),
                (-ty_max * near_size),
                perspective.z_near,
                perspective.z_far);
}

static void
clutter_texture_paint (ClutterActor *self)
{
  ClutterTexture *texture = CLUTTER_TEXTURE (self);
  ClutterTexturePrivate *priv = texture->priv;
  gint            x_1, y_1, x_2, y_2;
  CoglColor       transparent_col;
  gfloat          t_w, t_h;
  guint8          paint_opacity = clutter_actor_get_paint_opacity (self);

  if (paint_opacity == 0)
    {
      /* Bail early if painting the actor would be a no-op, custom actors that
       * might cause a lot of work/state changes should all do this.
       */
      return;
    }

  if (priv->fbo_handle != COGL_INVALID_HANDLE)
    {
      ClutterMainContext *context;
      ClutterShader      *shader = NULL;
      ClutterActor       *stage = NULL;
      ClutterPerspective  perspective;

      context = clutter_context_get_default ();

      if (context->shaders)
        shader = clutter_actor_get_shader (context->shaders->data);

      /* Temporarily turn of the shader on the top of the context's
       * shader stack, to restore the GL pipeline to it's natural state.
       */
      if (shader)
        clutter_shader_set_is_enabled (shader, FALSE);

      /* Redirect drawing to the fbo */
      cogl_set_draw_buffer (COGL_OFFSCREEN_BUFFER, priv->fbo_handle);

      if ((stage = clutter_actor_get_stage (self)))
	{
	  gfloat stage_width, stage_height;
	  ClutterActor *source_parent;

	  clutter_stage_get_perspective (CLUTTER_STAGE (stage), &perspective);
	  clutter_actor_get_size (stage, &stage_width, &stage_height);

	  /* Use below to set the modelview matrix as if the viewport
	     was still the same size as the stage */
	  cogl_setup_viewport (stage_width, stage_height,
			       perspective.fovy,
			       perspective.aspect,
			       perspective.z_near,
			       perspective.z_far);

	  /* Use a projection matrix that makes the actor appear as it
	     would if it was rendered at its normal screen location */
	  clutter_texture_set_fbo_projection (self);
	  /* Reset the viewport to the size of the FBO */
	  cogl_viewport (priv->width, priv->height);
	  /* Reapply the source's parent transformations */
	  if ((source_parent = clutter_actor_get_parent (priv->fbo_source)))
	    _clutter_actor_apply_modelview_transform_recursive (source_parent,
								NULL);
	}

      /* cogl_clear is called to clear the buffers */
      cogl_color_set_from_4ub (&transparent_col, 0, 0, 0, 0);
      cogl_clear (&transparent_col,
		  COGL_BUFFER_BIT_COLOR |
		  COGL_BUFFER_BIT_DEPTH);
      cogl_disable_fog ();

      /* Clear the clipping stack so that if the FBO actor is being
	 clipped then it won't affect drawing the source */
      cogl_clip_stack_save ();

      /* Render out actor scene to fbo */
      clutter_actor_paint (priv->fbo_source);

      cogl_clip_stack_restore ();

      /* Restore drawing to the frame buffer */
      cogl_set_draw_buffer (COGL_WINDOW_BUFFER, COGL_INVALID_HANDLE);

      /* Restore the perspective matrix using cogl_perspective so that
	 the inverse matrix will be right */
      cogl_perspective (perspective.fovy,
                        perspective.aspect,
                        perspective.z_near,
                        perspective.z_far);

      /* If there is a shader on top of the shader stack, turn it back on. */
      if (shader)
        clutter_shader_set_is_enabled (shader, TRUE);
    }

  /* A clone may need to fire above if were a TFP/FBO but not visible.
   * Ultimatly needs some reworking with maybe an extra prepare_paint
   * method or some such.
  */
  if (CLUTTER_PRIVATE_FLAGS(self) & CLUTTER_TEXTURE_IN_CLONE_PAINT)
    return;

  CLUTTER_NOTE (PAINT,
                "painting texture '%s'",
		clutter_actor_get_name (self) ? clutter_actor_get_name (self)
                                              : "unknown");

  cogl_material_set_color4ub (priv->material, 0xff, 0xff, 0xff, paint_opacity);

  clutter_actor_get_allocation_coords (self, &x_1, &y_1, &x_2, &y_2);

  CLUTTER_NOTE (PAINT, "paint to x1: %i, y1: %i x2: %i, y2: %i "
		       "opacity: %i",
		x_1, y_1, x_2, y_2,
		clutter_actor_get_opacity (self));

  if (priv->repeat_x && priv->width > 0)
    t_w = (float) (x_2 - x_1) / (float) (priv->width);
  else
    t_w = 1.0;

  if (priv->repeat_y && priv->height > 0)
    t_h = (float) (y_2 - y_1) / (float) (priv->height);
  else
    t_h = 1.0;

  /* Paint will have translated us */
  cogl_set_source (priv->material);
  cogl_rectangle_with_texture_coords (0, 0,
			              (float) (x_2 - x_1),
			              (float) (y_2 - y_1),
			              0, 0, t_w, t_h);
}

static void
clutter_texture_async_data_free (ClutterTextureAsyncData *data)
{
  /* This function should only be called either from the main thread
     once it is known that the load thread has completed or from the
     load thread itself if the abort flag is true (in which case the
     main thread has disowned the data) */

  if (data->load_filename)
    g_free (data->load_filename);

  if (data->load_bitmap)
    cogl_handle_unref (data->load_bitmap);

  if (data->load_error)
    g_error_free (data->load_error);

  if (data->mutex)
    g_mutex_free (data->mutex);

  g_slice_free (ClutterTextureAsyncData, data);
}

/*
 * clutter_texture_async_load_cancel:
 * @texture: a #ClutterTexture
 *
 * Cancels an asynchronous loading operation, whether done
 * with threads enabled or just using the main loop
 */
static void
clutter_texture_async_load_cancel (ClutterTexture *texture)
{
  ClutterTexturePrivate *priv = texture->priv;

  if (priv->async_data)
    {
      GMutex *mutex = priv->async_data->mutex;

      /* The mutex will only be NULL if the no thread was used for
         this load, in which case there's no need for any
         synchronization */
      if (mutex)
        g_mutex_lock (mutex);

      /* If there is no thread behind this load then we can just abort
         the idle handler and destroy the load data immediately */
      if (priv->async_data->load_idle)
        {
          g_source_remove (priv->async_data->load_idle);
          priv->async_data->load_idle = 0;

          if (mutex)
            g_mutex_unlock (mutex);

          clutter_texture_async_data_free (priv->async_data);
        }
      else
        {
          /* Otherwise we need to tell the thread to abort and disown
             the data */
          priv->async_data->abort = TRUE;

          if (mutex)
            g_mutex_unlock (mutex);
        }

      priv->async_data = NULL;
    }
}

static void
clutter_texture_dispose (GObject *object)
{
  ClutterTexture *texture = CLUTTER_TEXTURE (object);
  ClutterTexturePrivate *priv;

  priv = texture->priv;

  /* mark that we are in dispose, so when the parent class'
   * dispose implementation will call unrealize on us we'll
   * not try to copy back the resources from video memory
   * to system memory
   */
  if (!priv->in_dispose)
    priv->in_dispose = TRUE;

  texture_free_gl_resources (texture);
  texture_fbo_free_resources (texture);

  if (priv->local_data != NULL)
    {
      g_free (priv->local_data);
      priv->local_data = NULL;
    }

  clutter_texture_async_load_cancel (texture);

  G_OBJECT_CLASS (clutter_texture_parent_class)->dispose (object);
}

static void
clutter_texture_finalize (GObject *object)
{
  ClutterTexture *texture = CLUTTER_TEXTURE (object);
  ClutterTexturePrivate *priv = texture->priv;

  if (priv->material != COGL_INVALID_HANDLE)
    {
      cogl_handle_unref (priv->material);
      priv->material = COGL_INVALID_HANDLE;
    }

  G_OBJECT_CLASS (clutter_texture_parent_class)->finalize (object);
}

static void
clutter_texture_set_property (GObject      *object,
			      guint         prop_id,
			      const GValue *value,
			      GParamSpec   *pspec)
{
  ClutterTexture *texture;
  ClutterTexturePrivate *priv;

  texture = CLUTTER_TEXTURE (object);
  priv = texture->priv;

  switch (prop_id)
    {
    case PROP_MAX_TILE_WASTE:
      clutter_texture_set_max_tile_waste (texture, g_value_get_int (value));
      break;

    case PROP_SYNC_SIZE:
      clutter_texture_set_sync_size (texture, g_value_get_boolean (value));
      break;

    case PROP_REPEAT_X:
      clutter_texture_set_repeat (texture,
                                  g_value_get_boolean (value),
                                  priv->repeat_y);
      break;

    case PROP_REPEAT_Y:
      clutter_texture_set_repeat (texture,
                                  priv->repeat_x,
                                  g_value_get_boolean (value));
      break;

    case PROP_FILTER_QUALITY:
      clutter_texture_set_filter_quality (texture,
					  g_value_get_enum (value));
      break;

    case PROP_COGL_TEXTURE:
      {
        CoglHandle hnd = g_value_get_boxed (value);

        clutter_texture_set_cogl_texture (texture, hnd);
      }
      break;

    case PROP_COGL_MATERIAL:
      {
        CoglHandle hnd = g_value_get_boxed (value);

        clutter_texture_set_cogl_material (texture, hnd);
      }
      break;

    case PROP_FILENAME:
      clutter_texture_set_from_file (texture,
                                     g_value_get_string (value),
                                     NULL);
      break;

    case PROP_NO_SLICE:
      priv->no_slice = g_value_get_boolean (value);
      break;

    case PROP_KEEP_ASPECT_RATIO:
      clutter_texture_set_keep_aspect_ratio (texture,
                                             g_value_get_boolean (value));
      break;

    case PROP_LOAD_DATA_ASYNC:
      clutter_texture_set_load_data_async (texture,
                                           g_value_get_boolean (value));
      break;

    case PROP_LOAD_ASYNC:
      clutter_texture_set_load_async (texture, g_value_get_boolean (value));
      break;

    default:
      G_OBJECT_WARN_INVALID_PROPERTY_ID (object, prop_id, pspec);
      break;
    }
}

static void
clutter_texture_get_property (GObject    *object,
			      guint       prop_id,
			      GValue     *value,
			      GParamSpec *pspec)
{
  ClutterTexture        *texture;
  ClutterTexturePrivate *priv;

  texture = CLUTTER_TEXTURE(object);
  priv = texture->priv;

  switch (prop_id)
    {
    case PROP_MAX_TILE_WASTE:
      g_value_set_int (value, clutter_texture_get_max_tile_waste (texture));
      break;

    case PROP_PIXEL_FORMAT:
      g_value_set_enum (value, clutter_texture_get_pixel_format (texture));
      break;

    case PROP_SYNC_SIZE:
      g_value_set_boolean (value, priv->sync_actor_size);
      break;

    case PROP_REPEAT_X:
      g_value_set_boolean (value, priv->repeat_x);
      break;

    case PROP_REPEAT_Y:
      g_value_set_boolean (value, priv->repeat_y);
      break;

    case PROP_FILTER_QUALITY:
      g_value_set_enum (value, clutter_texture_get_filter_quality (texture));
      break;

    case PROP_COGL_TEXTURE:
      g_value_set_boxed (value, clutter_texture_get_cogl_texture (texture));
      break;

    case PROP_COGL_MATERIAL:
      g_value_set_boxed (value, clutter_texture_get_cogl_material (texture));
      break;

    case PROP_NO_SLICE:
      g_value_set_boolean (value, priv->no_slice);
      break;

    case PROP_KEEP_ASPECT_RATIO:
      g_value_set_boolean (value, priv->keep_aspect_ratio);
      break;

    default:
      G_OBJECT_WARN_INVALID_PROPERTY_ID (object, prop_id, pspec);
      break;
    }
}

static void
clutter_texture_class_init (ClutterTextureClass *klass)
{
  GObjectClass *gobject_class = G_OBJECT_CLASS (klass);
  ClutterActorClass *actor_class = CLUTTER_ACTOR_CLASS (klass);

  g_type_class_add_private (klass, sizeof (ClutterTexturePrivate));

  actor_class->paint          = clutter_texture_paint;
  actor_class->realize        = clutter_texture_realize;
  actor_class->unrealize      = clutter_texture_unrealize;

  actor_class->get_preferred_width  = clutter_texture_get_preferred_width;
  actor_class->get_preferred_height = clutter_texture_get_preferred_height;
  actor_class->allocate             = clutter_texture_allocate;

  gobject_class->dispose      = clutter_texture_dispose;
  gobject_class->finalize     = clutter_texture_finalize;
  gobject_class->set_property = clutter_texture_set_property;
  gobject_class->get_property = clutter_texture_get_property;

  g_object_class_install_property
    (gobject_class, PROP_SYNC_SIZE,
     g_param_spec_boolean ("sync-size",
			   "Sync size of actor",
			   "Auto sync size of actor to underlying pixbuf "
			   "dimensions",
			   TRUE,
			   CLUTTER_PARAM_READWRITE));

  g_object_class_install_property
    (gobject_class, PROP_NO_SLICE,
     g_param_spec_boolean ("disable-slicing",
			   "Disable Slicing",
			   "Force the underlying texture to be singlular"
			   "and not made of of smaller space saving "
                           "inidivual textures.",
			   FALSE,
			   G_PARAM_CONSTRUCT_ONLY | CLUTTER_PARAM_READWRITE));


  g_object_class_install_property
    (gobject_class, PROP_REPEAT_X,
     g_param_spec_boolean ("repeat-x",
			   "Tile underlying pixbuf in x direction",
			   "Repeat underlying pixbuf rather than scale "
			   "in x direction.",
			   FALSE,
			   CLUTTER_PARAM_READWRITE));

  g_object_class_install_property
    (gobject_class, PROP_REPEAT_Y,
     g_param_spec_boolean ("repeat-y",
			   "Tile underlying pixbuf in y direction",
			   "Repeat underlying pixbuf rather than scale "
			   "in y direction.",
			   FALSE,
			   CLUTTER_PARAM_READWRITE));

  g_object_class_install_property
    (gobject_class, PROP_FILTER_QUALITY,
     g_param_spec_enum ("filter-quality",
                       "Filter Quality",
                       "Rendering quality used when drawing the texture.",
                       CLUTTER_TYPE_TEXTURE_QUALITY,
		       CLUTTER_TEXTURE_QUALITY_MEDIUM,
		       G_PARAM_CONSTRUCT | CLUTTER_PARAM_READWRITE));

  g_object_class_install_property
    (gobject_class, PROP_MAX_TILE_WASTE,
     g_param_spec_int ("tile-waste",
		       "Tile dimension to waste",
		       "Max wastage dimension of a texture when using "
		       "sliced textures or -1 to disable slicing. "
		       "Bigger values use less textures, "
		       "smaller values less texture memory.",
		       -1,
		       G_MAXINT,
		       63,
		       G_PARAM_CONSTRUCT_ONLY | CLUTTER_PARAM_READWRITE));

  g_object_class_install_property
    (gobject_class, PROP_PIXEL_FORMAT,
     g_param_spec_enum ("pixel-format",
		        "Texture pixel format",
		        "CoglPixelFormat to use.",
                        COGL_TYPE_PIXEL_FORMAT,
		        COGL_PIXEL_FORMAT_RGBA_8888,
		        CLUTTER_PARAM_READABLE));

  g_object_class_install_property
    (gobject_class, PROP_COGL_TEXTURE,
     g_param_spec_boxed ("cogl-texture",
			 "COGL Texture",
			 "The underlying COGL texture handle used to draw "
			 "this actor",
			 COGL_TYPE_HANDLE,
			 G_PARAM_READWRITE));

  g_object_class_install_property
    (gobject_class, PROP_COGL_MATERIAL,
     g_param_spec_boxed ("cogl-material",
			 "COGL Material",
			 "The underlying COGL material handle used to draw "
			 "this actor",
			 COGL_TYPE_HANDLE,
			 G_PARAM_READWRITE));

  g_object_class_install_property
    (gobject_class, PROP_FILENAME,
     g_param_spec_string ("filename",
                          "Filename",
                          "The full path of the file containing the texture",
                          NULL,
                          G_PARAM_WRITABLE));

  g_object_class_install_property
    (gobject_class, PROP_KEEP_ASPECT_RATIO,
     g_param_spec_boolean ("keep-aspect-ratio",
			   "Keep Aspect Ratio",
			   "Keep the aspect ratio of the texture when "
			   "requesting the preferred width or height",
			   FALSE,
			   CLUTTER_PARAM_READWRITE));


  /**
   * ClutterTexture:load-async:
   *
   * Tries to load a texture from a filename by using a local thread to perform
   * the read operations. The initially created texture has dimensions 0x0 when
   * the true size becomes available the #ClutterTexture::size-change signal is
   * emitted and when the image has completed loading the
   * #ClutterTexture::load-finished signal is emitted.
   *
   * Threading is only enabled if g_thread_init() has been called prior to
   * clutter_init(), otherwise #ClutterTexture will use the main loop to load
   * the image.
   *
   * The upload of the texture data on the GL pipeline is not asynchronous, as
   * it must be performed from within the same thread that called
   * clutter_main().
   *
   * Since: 1.0
   */
  g_object_class_install_property
    (gobject_class, PROP_LOAD_ASYNC,
     g_param_spec_boolean ("load-async",
			   "Load asynchronously",
			   "Load files inside a thread to avoid blocking when "
                           "loading images.",
			   FALSE,
			   CLUTTER_PARAM_WRITABLE | G_PARAM_CONSTRUCT));


  /**
   * ClutterTexture:load-data-async:
   *
   * Like #ClutterTexture:load-async but loads the width and height
   * synchronously causing some blocking.
   *
   * Since: 1.0
   */
  g_object_class_install_property
    (gobject_class, PROP_LOAD_DATA_ASYNC,
     g_param_spec_boolean ("load-data-async",
			   "Load data asynchronously",
			   "Decode image data files inside a thread to reduce "
                           "blocking when loading images.",
			   FALSE,
			   CLUTTER_PARAM_WRITABLE | G_PARAM_CONSTRUCT));



  /**
   * ClutterTexture::size-change:
   * @texture: the texture which received the signal
   * @width: the width of the new texture
   * @height: the height of the new texture
   *
   * The ::size-change signal is emitted each time the size of the
   * pixbuf used by @texture changes.  The new size is given as
   * argument to the callback.
   */
  texture_signals[SIZE_CHANGE] =
    g_signal_new ("size-change",
		  G_TYPE_FROM_CLASS (gobject_class),
		  G_SIGNAL_RUN_LAST,
		  G_STRUCT_OFFSET (ClutterTextureClass, size_change),
		  NULL, NULL,
		  clutter_marshal_VOID__INT_INT,
		  G_TYPE_NONE,
		  2, G_TYPE_INT, G_TYPE_INT);
  /**
   * ClutterTexture::pixbuf-change:
   * @texture: the texture which received the signal
   *
   * The ::pixbuf-change signal is emitted each time the pixbuf
   * used by @texture changes.
   */
  texture_signals[PIXBUF_CHANGE] =
    g_signal_new ("pixbuf-change",
		  G_TYPE_FROM_CLASS (gobject_class),
		  G_SIGNAL_RUN_LAST,
		  G_STRUCT_OFFSET (ClutterTextureClass, pixbuf_change),
		  NULL, NULL,
		  g_cclosure_marshal_VOID__VOID,
		  G_TYPE_NONE,
		  0);
  /**
   * ClutterTexture::load-finished:
   * @texture: the texture which received the signal
   * @error: A set error, or %NULL
   *
   * The ::load-finished signal is emitted when a texture load has
   * completed. If there was an error during loading, @error will
   * be set, otherwise it will be %NULL
   *
   * Since: 1.0
   */
  texture_signals[LOAD_FINISHED] =
    g_signal_new (I_("load-finished"),
		  G_TYPE_FROM_CLASS (gobject_class),
		  G_SIGNAL_RUN_LAST,
		  G_STRUCT_OFFSET (ClutterTextureClass, load_finished),
		  NULL, NULL,
		  g_cclosure_marshal_VOID__POINTER,
		  G_TYPE_NONE,
		  1,
                  G_TYPE_POINTER);
}

static ClutterScriptableIface *parent_scriptable_iface = NULL;

static void
clutter_texture_set_custom_property (ClutterScriptable *scriptable,
                                     ClutterScript     *script,
                                     const gchar       *name,
                                     const GValue      *value)
{
  ClutterTexture *texture = CLUTTER_TEXTURE (scriptable);

  if (strcmp ("filename", name) == 0)
    {
      const gchar *str = g_value_get_string (value);
      gchar *path;
      GError *error;

      path = clutter_script_lookup_filename (script, str);
      if (G_UNLIKELY (!path))
        return;

      error = NULL;
      clutter_texture_set_from_file (texture, path, &error);
      if (error)
        {
          g_warning ("Unable to open image path at '%s': %s",
                     path,
                     error->message);
          g_error_free (error);
        }

      g_free (path);
    }
  else
    {
      /* chain up */
      if (parent_scriptable_iface->set_custom_property)
        parent_scriptable_iface->set_custom_property (scriptable, script,
                                                      name,
                                                      value);
    }
}

static void
clutter_scriptable_iface_init (ClutterScriptableIface *iface)
{
  parent_scriptable_iface = g_type_interface_peek_parent (iface);

  if (!parent_scriptable_iface)
    parent_scriptable_iface = g_type_default_interface_peek
                                          (CLUTTER_TYPE_SCRIPTABLE);

  iface->set_custom_property = clutter_texture_set_custom_property;
}

static void
clutter_texture_init (ClutterTexture *self)
{
  ClutterTexturePrivate *priv;

  self->priv = priv = CLUTTER_TEXTURE_GET_PRIVATE (self);

  priv->max_tile_waste    = 63;
  priv->filter_quality    = CLUTTER_TEXTURE_QUALITY_MEDIUM;
  priv->repeat_x          = FALSE;
  priv->repeat_y          = FALSE;
  priv->sync_actor_size   = TRUE;
  priv->material          = cogl_material_new ();
  priv->fbo_handle        = COGL_INVALID_HANDLE;
  priv->local_data        = NULL;
  priv->keep_aspect_ratio = FALSE;
}

static void
clutter_texture_save_to_local_data (ClutterTexture *texture)
{
  ClutterTexturePrivate *priv;
  int                    bpp;
  CoglPixelFormat        pixel_format;
  CoglHandle             cogl_texture;

  priv = texture->priv;

  if (priv->local_data)
    {
      g_free (priv->local_data);
      priv->local_data = NULL;
    }

  if (priv->material == COGL_INVALID_HANDLE)
    return;

  cogl_texture = clutter_texture_get_cogl_texture (texture);

  priv->local_data_width = cogl_texture_get_width (cogl_texture);
  priv->local_data_height = cogl_texture_get_height (cogl_texture);
  pixel_format = cogl_texture_get_format (cogl_texture);
  priv->local_data_has_alpha = pixel_format & COGL_A_BIT;
  bpp = priv->local_data_has_alpha ? 4 : 3;

  /* Align to 4 bytes */
  priv->local_data_rowstride = (priv->local_data_width * bpp + 3) & ~3;

  /* Store the filter quality and max_tile_waste from the texture
     properties so that they will be restored the data is loaded
     again */
  priv->max_tile_waste = clutter_texture_get_max_tile_waste (texture);
  priv->filter_quality = clutter_texture_get_filter_quality (texture);

  priv->local_data = g_malloc (priv->local_data_rowstride
			       * priv->local_data_height);

  if (cogl_texture_get_data (cogl_texture,
			     priv->local_data_has_alpha
			     ? COGL_PIXEL_FORMAT_RGBA_8888
			     : COGL_PIXEL_FORMAT_RGB_888,
			     priv->local_data_rowstride,
			     priv->local_data) == 0)
    {
      g_free (priv->local_data);
      priv->local_data = NULL;
    }
}

static void
clutter_texture_load_from_local_data (ClutterTexture *texture)
{
  ClutterTexturePrivate *priv;

  priv = texture->priv;

  if (priv->local_data == NULL)
    return;

  clutter_texture_set_from_rgb_data (texture,
				     priv->local_data,
				     priv->local_data_has_alpha,
				     priv->local_data_width,
				     priv->local_data_height,
				     priv->local_data_rowstride,
				     priv->local_data_has_alpha ? 4: 3,
				     0, NULL);

  g_free (priv->local_data);
  priv->local_data = NULL;
}

/**
 * clutter_texture_get_cogl_material:
 * @texture: A #ClutterTexture
 *
 * Returns a handle to the underlying COGL material used for drawing
 * the actor. No extra reference is taken so if you need to keep the
 * handle then you should call cogl_handle_ref() on it.
 *
 * Since: 1.0
 *
 * Return value: COGL material handle
 */
CoglHandle
clutter_texture_get_cogl_material (ClutterTexture *texture)
{
  g_return_val_if_fail (CLUTTER_IS_TEXTURE (texture), COGL_INVALID_HANDLE);

  return texture->priv->material;
}

/**
 * clutter_texture_set_cogl_material:
 * @texture: A #ClutterTexture
 * @cogl_material: A CoglHandle for a material
 *
 * Replaces the underlying COGL texture drawn by this actor with
 * @cogl_tex. A reference to the texture is taken so if the handle is
 * no longer needed it should be deref'd with cogl_handle_unref.
 *
 * Since: 0.8
 *
 */
void
clutter_texture_set_cogl_material (ClutterTexture *texture,
                                   CoglHandle cogl_material)
{
  CoglHandle cogl_texture;

  g_return_if_fail (CLUTTER_IS_TEXTURE (texture));

  /* This */
  if (texture->priv->material)
    cogl_handle_unref (texture->priv->material);

  texture->priv->material = cogl_material;

  /* XXX: We are re-asserting the first layer of the new material to ensure the
   * priv state is in sync with the contents of the material. */
  cogl_texture = clutter_texture_get_cogl_texture (texture);
  clutter_texture_set_cogl_texture (texture, cogl_texture);
  /* XXX: If we add support for more material layers, this will need
   * extending */
}

/**
 * clutter_texture_get_cogl_texture
 * @texture: A #ClutterTexture
 *
 * Retrieves the handle to the underlying COGL texture used for drawing
 * the actor. No extra reference is taken so if you need to keep the
 * handle then you should call cogl_handle_ref() on it.
 *
 * The texture handle returned is the first layer of the material
 * handle used by the #ClutterTexture. If you need to access the other
 * layers you should use clutter_texture_get_cogl_material() instead
 * and use the #CoglMaterial API.
 *
 * Since: 0.8
 *
 * Return value: COGL texture handle
 */
CoglHandle
clutter_texture_get_cogl_texture (ClutterTexture *texture)
{
  const GList *layers;
  int n_layers;

  g_return_val_if_fail (CLUTTER_IS_TEXTURE (texture), COGL_INVALID_HANDLE);

  layers = cogl_material_get_layers (texture->priv->material);
  n_layers = g_list_length ((GList *)layers);
  if (n_layers == 0)
    return COGL_INVALID_HANDLE;

  return cogl_material_layer_get_texture (layers->data);
}

/**
 * clutter_texture_set_cogl_texture
 * @texture: A #ClutterTexture
 * @cogl_tex: A CoglHandle for a texture
 *
 * Replaces the underlying COGL texture drawn by this actor with
 * @cogl_tex. A reference to the texture is taken so if the handle is
 * no longer needed it should be deref'd with cogl_handle_unref.
 *
 * This should not be called on an unrealizable texture (one that
 * isn't inside a stage). (Currently the ClutterTexture
 * implementation relies on being able to have a GL texture while
 * unrealized, which means you can get away with it, but it's
 * not correct and may change in the future.)
 *
 * Since: 0.8
 */
void
clutter_texture_set_cogl_texture (ClutterTexture  *texture,
				  CoglHandle       cogl_tex)
{
  ClutterTexturePrivate  *priv;
  gboolean                size_change;
  guint                   width, height;

  g_return_if_fail (CLUTTER_IS_TEXTURE (texture));
  g_return_if_fail (cogl_is_texture (cogl_tex));

  /* FIXME this implementation should realize the actor if it's in a
   * stage, and warn and return if not in a stage yet. However, right
   * now everything would break if we did that, so we just fudge it
   * and we're broken: we can have a texture without being realized.
   */

  priv = texture->priv;

  width = cogl_texture_get_width (cogl_tex);
  height = cogl_texture_get_height (cogl_tex);

  /* Reference the new texture now in case it is the same one we are
     already using */
  cogl_handle_ref (cogl_tex);

  /* Remove FBO if exisiting */
  if (priv->fbo_source)
    texture_fbo_free_resources (texture);

  /* Remove old texture */
  texture_free_gl_resources (texture);

  /* Free any saved data so realization doesn't resend it to GL */
  if (priv->local_data)
    {
      g_free (priv->local_data);
      priv->local_data = NULL;
    }

  /* Use the new texture */

  cogl_material_set_layer (priv->material, 0, cogl_tex);

  /* The material now holds a reference to the texture so we can
     safely release the reference we claimed above */
  cogl_handle_unref (cogl_tex);

  size_change      = width != priv->width || height != priv->height;
  priv->width      = width;
  priv->height     = height;

  CLUTTER_NOTE (TEXTURE, "set size %.2fx%.2f\n",
		priv->width,
		priv->height);

  if (size_change)
    {
      g_signal_emit (texture, texture_signals[SIZE_CHANGE], 0,
                     priv->width,
                     priv->height);

      if (priv->sync_actor_size)
        clutter_actor_queue_relayout (CLUTTER_ACTOR (texture));
    }

  /* rename signal */
  g_signal_emit (texture, texture_signals[PIXBUF_CHANGE], 0);

  g_object_notify (G_OBJECT (texture), "cogl-texture");

  /* If resized actor may need resizing but paint() will do this */
  if (CLUTTER_ACTOR_IS_VISIBLE (texture))
    clutter_actor_queue_redraw (CLUTTER_ACTOR (texture));
}

static gboolean
clutter_texture_set_from_data (ClutterTexture     *texture,
			       const guchar       *data,
			       CoglPixelFormat     source_format,
			       gint                width,
			       gint                height,
			       gint                rowstride,
			       gint                bpp,
			       GError            **error)
{
  ClutterTexturePrivate *priv = texture->priv;
  CoglHandle new_texture = COGL_INVALID_HANDLE;
  CoglTextureFlags flags = COGL_TEXTURE_NONE;
  gint min_filter, mag_filter;
  gint max_waste = -1;

  if (!priv->no_slice)
    max_waste = priv->max_tile_waste;

  if (priv->filter_quality == CLUTTER_TEXTURE_QUALITY_HIGH)
    flags |= COGL_TEXTURE_AUTO_MIPMAP;

  /* FIXME if we are not realized, we should store the data
   * for future use, instead of creating the texture.
   */

  new_texture = cogl_texture_new_from_data (width, height,
                                            max_waste, flags,
                                            source_format,
                                            COGL_PIXEL_FORMAT_ANY,
                                            rowstride,
                                            data);

  if (G_UNLIKELY (new_texture == COGL_INVALID_HANDLE))
    {
      g_set_error (error, CLUTTER_TEXTURE_ERROR,
                   CLUTTER_TEXTURE_ERROR_BAD_FORMAT,
                   "Failed to create COGL texture");

      return FALSE;
    }

  clutter_texture_quality_to_filters (priv->filter_quality,
                                      &min_filter,
                                      &mag_filter);

  cogl_texture_set_filters (new_texture, min_filter, mag_filter);

  clutter_texture_set_cogl_texture (texture, new_texture);

  cogl_handle_unref (new_texture);

  g_signal_emit (texture, texture_signals[LOAD_FINISHED], 0, error);

  return TRUE;
}

/**
 * clutter_texture_set_from_rgb_data:
 * @texture: A #ClutterTexture
 * @data: Image data in RGBA type colorspace.
 * @has_alpha: Set to TRUE if image data has an alpha channel.
 * @width: Width in pixels of image data.
 * @height: Height in pixels of image data
 * @rowstride: Distance in bytes between row starts.
 * @bpp: bytes per pixel (Currently only 3 and 4 supported,
 *                        depending on @has_alpha)
 * @flags: #ClutterTextureFlags
 * @error: return location for a #GError, or %NULL.
 *
 * Sets #ClutterTexture image data.
 *
 * Note: This function is likely to change in future versions.
 *
 * Return value: %TRUE on success, %FALSE on failure.
 *
 * Since: 0.4.
 **/
gboolean
clutter_texture_set_from_rgb_data   (ClutterTexture     *texture,
				     const guchar       *data,
				     gboolean            has_alpha,
				     gint                width,
				     gint                height,
				     gint                rowstride,
				     gint                bpp,
				     ClutterTextureFlags flags,
				     GError            **error)
{
  ClutterTexturePrivate *priv;
  CoglPixelFormat        source_format;

  g_return_val_if_fail (CLUTTER_IS_TEXTURE (texture), FALSE);

  priv = texture->priv;

  /* Convert the flags to a CoglPixelFormat */
  if (has_alpha)
    {
      if (bpp != 4)
	{
	  g_set_error (error, CLUTTER_TEXTURE_ERROR,
		       CLUTTER_TEXTURE_ERROR_BAD_FORMAT,
		       "Unsupported BPP");
	  return FALSE;
	}
      source_format = COGL_PIXEL_FORMAT_RGBA_8888;
    }
  else
    {
      if (bpp != 3)
	{
	  g_set_error (error, CLUTTER_TEXTURE_ERROR,
		       CLUTTER_TEXTURE_ERROR_BAD_FORMAT,
		       "Unsupported BPP");
	  return FALSE;
	}
      source_format = COGL_PIXEL_FORMAT_RGB_888;
    }
  if ((flags & CLUTTER_TEXTURE_RGB_FLAG_BGR))
    source_format |= COGL_BGR_BIT;
  if ((flags & CLUTTER_TEXTURE_RGB_FLAG_PREMULT))
    source_format |= COGL_PREMULT_BIT;

  return clutter_texture_set_from_data (texture, data,
					source_format,
					width, height,
					rowstride, bpp,
					error);
}

/**
 * clutter_texture_set_from_yuv_data:
 * @texture: A #ClutterTexture
 * @data: Image data in YUV type colorspace.
 * @width: Width in pixels of image data.
 * @height: Height in pixels of image data
 * @flags: #ClutterTextureFlags
 * @error: Return location for a #GError, or %NULL.
 *
 * Sets a #ClutterTexture from YUV image data. If an error occurred,
 * %FALSE is returned and @error is set.
 *
 * This function is likely to change in future versions.
 *
 * Return value: %TRUE if the texture was successfully updated
 *
 * Since: 0.4
 */
gboolean
clutter_texture_set_from_yuv_data (ClutterTexture     *texture,
				   const guchar       *data,
				   gint                width,
				   gint                height,
				   ClutterTextureFlags flags,
				   GError            **error)
{
  ClutterTexturePrivate *priv;

  g_return_val_if_fail (CLUTTER_IS_TEXTURE (texture), FALSE);

  if (!clutter_feature_available (CLUTTER_FEATURE_TEXTURE_YUV))
    {
      g_set_error (error, CLUTTER_TEXTURE_ERROR,
                   CLUTTER_TEXTURE_ERROR_NO_YUV,
                   "YUV textures are not supported");
      return FALSE;
    }

  priv = texture->priv;

  /* Convert the flags to a CoglPixelFormat */
  if ((flags & CLUTTER_TEXTURE_YUV_FLAG_YUV2))
    {
      g_set_error (error, CLUTTER_TEXTURE_ERROR,
		   CLUTTER_TEXTURE_ERROR_BAD_FORMAT,
		   "YUV2 not supported");
      return FALSE;
    }

  return clutter_texture_set_from_data (texture, data,
					COGL_PIXEL_FORMAT_YUV,
					width, height,
					width * 3, 3,
					error);
}

/*
 * clutter_texture_async_load_complete:
 * @self: a #ClutterTexture
 * @bitmap: a handle to a CoglBitmap
 * @error: load error
 *
 * If @error is %NULL, loads @bitmap into a #CoglTexture.
 *
 * This function emits the ::load-finished signal on @self.
 */
static void
clutter_texture_async_load_complete (ClutterTexture *self,
                                     CoglHandle      bitmap,
                                     const GError   *error)
{
  ClutterTexturePrivate *priv = self->priv;
  CoglHandle handle;
  CoglTextureFlags flags = COGL_TEXTURE_NONE;
  gint waste = -1;

  priv->async_data = NULL;

  if (error == NULL)
    {
      if (!priv->no_slice)
        waste = priv->max_tile_waste;

      if (priv->filter_quality == CLUTTER_TEXTURE_QUALITY_HIGH)
        flags |= COGL_TEXTURE_AUTO_MIPMAP;

      handle = cogl_texture_new_from_bitmap (bitmap,
                                             waste, flags,
                                             COGL_PIXEL_FORMAT_ANY);
      clutter_texture_set_cogl_texture (self, handle);
      if (priv->load_size_async)
        {
          g_signal_emit (self, texture_signals[SIZE_CHANGE], 0,
                         cogl_texture_get_width(handle),
                         cogl_texture_get_height (handle));
        }
      cogl_handle_unref (handle);
    }

  g_signal_emit (self, texture_signals[LOAD_FINISHED], 0, error);

  clutter_actor_queue_relayout (CLUTTER_ACTOR (self));
}

static gboolean
clutter_texture_thread_idle_func (gpointer user_data)
{
  ClutterTextureAsyncData *data = user_data;

  /* Grab the mutex so we can be sure the thread has unlocked it
     before we destroy it */
  g_mutex_lock (data->mutex);
  g_mutex_unlock (data->mutex);

  clutter_texture_async_load_complete (data->texture, data->load_bitmap,
                                       data->load_error);

  clutter_texture_async_data_free (data);

  return FALSE;
}

static void
clutter_texture_thread_func (gpointer user_data, gpointer pool_data)
{
  ClutterTextureAsyncData *data = user_data;
  gboolean should_abort;

  /* Make sure we haven't been told to abort before the thread had a
     chance to run */
  g_mutex_lock (data->mutex);
  should_abort = data->abort;
  g_mutex_unlock (data->mutex);

  if (should_abort)
    {
      /* If we've been told to abort then main thread has disowned the
         async data and we need to free it */
      clutter_texture_async_data_free (data);
      return;
    }

  data->load_bitmap = cogl_bitmap_new_from_file (data->load_filename,
                                                 &data->load_error);

  /* Check again if we've been told to abort */
  g_mutex_lock (data->mutex);

  if (data->abort)
    {
      g_mutex_unlock (data->mutex);

      clutter_texture_async_data_free (data);
    }
  else
    {
      /* Make sure we give the image to GL in the main thread, where we
       * hold the main Clutter lock. Once load_idle is non-NULL then the
       * main thread is guaranteed not to set the abort flag. It can't
       * set it while we're holding the mutex so we can safely start the
       * idle handler now without the possibility of calling the
       * callback after it is aborted */
      data->load_idle =
        clutter_threads_add_idle_full (G_PRIORITY_LOW, clutter_texture_thread_idle_func, data, NULL);

      g_mutex_unlock (data->mutex);
    }

  return;
}

static gboolean
clutter_texture_idle_func (gpointer user_data)
{
  ClutterTextureAsyncData *data = user_data;
  GError *internal_error = NULL;

  data->load_bitmap = cogl_bitmap_new_from_file (data->load_filename,
                                                 &internal_error);

  clutter_texture_async_load_complete (data->texture, data->load_bitmap,
                                       internal_error);

  if (internal_error)
    g_error_free (internal_error);

  clutter_texture_async_data_free (data);

  return FALSE;
}

/*
 * clutter_texture_async_load:
 * @self: a #ClutterTExture
 * @filename: name of the file to load
 * @error: return location for a #GError
 *
 * Starts an asynchronous load of the file name stored inside
 * the load_filename member of @data.
 *
 * If threading is enabled we use a GThread to perform the actual
 * I/O; if threading is not enabled, we use an idle GSource.
 *
 * The I/O is the only bit done in a thread -- uploading the
 * texture data to the GL pipeline must be done from within the
 * same thread that called clutter_main(). Threaded upload should
 * be part of the GL implementation.
 *
 * This function will block until we get a size from the file
 * so that we can effectively get the size the texture actor after
 * clutter_texture_set_from_file().
 *
 * Return value: %TRUE if the asynchronous loading was successfully
 *   initiated, %FALSE otherwise
 */
static gboolean
clutter_texture_async_load (ClutterTexture *self,
                            const gchar *filename,
                            GError **error)
{
  ClutterTexturePrivate *priv = self->priv;
  ClutterTextureAsyncData *data;
  gint width, height;
  gboolean res;

  /* ask the file for a size; if we cannot get the size then
   * there's no point in even continuing the asynchronous
   * loading, so we just stop there
   */

  if (priv->load_size_async)
    {
      res = TRUE;
      width = 0;
      height = 0;
    }
  else
    {
      res = cogl_bitmap_get_size_from_file (filename, &width, &height);
    }

  if (!res)
    {
      g_set_error (error, CLUTTER_TEXTURE_ERROR,
		   CLUTTER_TEXTURE_ERROR_BAD_FORMAT,
		   "Failed to create COGL texture");
      return FALSE;
    }
  else
    {
      priv->width = width;
      priv->height = height;
    }

  clutter_texture_async_load_cancel (self);

  data = g_slice_new (ClutterTextureAsyncData);

  data->abort = FALSE;
  data->texture = self;
  data->load_idle = 0;
  data->load_filename = g_strdup (filename);
  data->load_bitmap = NULL;
  data->load_error = NULL;

  priv->async_data = data;

  if (g_thread_supported ())
    {
      data->mutex = g_mutex_new ();

      if (async_thread_pool == NULL)
        /* This apparently can't fail if exclusive == FALSE */
        async_thread_pool
          = g_thread_pool_new (clutter_texture_thread_func,
                               NULL, 1, FALSE, NULL);

      g_thread_pool_push (async_thread_pool, data, NULL);
    }
  else
    {
      data->mutex = NULL;

      data->load_idle
        = clutter_threads_add_idle (clutter_texture_idle_func, data);
    }

  return TRUE;
}

/**
 * clutter_texture_set_from_file:
 * @texture: A #ClutterTexture
 * @filename: The filename of the image in GLib file name encoding
 * @error: Return location for a #GError, or %NULL
 *
 * Sets the #ClutterTexture image data from an image file. In case of
 * failure, %FALSE is returned and @error is set.
 *
 * If #ClutterTexture:load-async is set to %TRUE, this function
 * will return as soon as possible, and the actual image loading
 * from disk will be performed asynchronously. #ClutterTexture::size-change
 * will be emitten when the size of the texture is available and
 * #ClutterTexture::load-finished will be emitted when the image has been
 * loaded or if an error occurred.
 *
 * Return value: %TRUE if the image was successfully loaded and set
 *
 * Since: 0.8
 */
gboolean
clutter_texture_set_from_file (ClutterTexture *texture,
			       const gchar    *filename,
			       GError        **error)
{
  ClutterTexturePrivate *priv;
  CoglHandle new_texture = COGL_INVALID_HANDLE;
  GError *internal_error = NULL;
  CoglTextureFlags flags = COGL_TEXTURE_NONE;
  gint min_filter, mag_filter;
  gint max_waste = -1;

  priv = texture->priv;

  g_return_val_if_fail (error == NULL || *error == NULL, FALSE);

  if (priv->load_data_async)
    return clutter_texture_async_load (texture, filename, error);

  if (!priv->no_slice)
    max_waste = priv->max_tile_waste;

  if (priv->filter_quality == CLUTTER_TEXTURE_QUALITY_HIGH)
    flags |= COGL_TEXTURE_AUTO_MIPMAP;

  new_texture = cogl_texture_new_from_file (filename,
                                            max_waste, flags,
                                            COGL_PIXEL_FORMAT_ANY,
                                            &internal_error);
  if (new_texture == COGL_INVALID_HANDLE)
    {
      /* If COGL didn't give an error then make one up */
      if (internal_error == NULL)
	{
	  g_set_error (error, CLUTTER_TEXTURE_ERROR,
		       CLUTTER_TEXTURE_ERROR_BAD_FORMAT,
		       "Failed to create COGL texture");
	}
      else
        g_propagate_error (error, internal_error);

      g_signal_emit (texture, texture_signals[LOAD_FINISHED], 0, error);

      return FALSE;
    }

  clutter_texture_quality_to_filters (priv->filter_quality,
                                      &min_filter,
                                      &mag_filter);

  cogl_texture_set_filters (new_texture, min_filter, mag_filter);

  clutter_texture_set_cogl_texture (texture, new_texture);

  cogl_handle_unref (new_texture);

  g_signal_emit (texture, texture_signals[LOAD_FINISHED], 0, error);

  return TRUE;
}

/**
 * clutter_texture_set_filter_quality:
 * @texture: a #ClutterTexture
 * @filter_quality: new filter quality value
 *
 * Sets the filter quality when scaling a texture. The quality is an
 * enumeration currently the following values are supported:
 * %CLUTTER_TEXTURE_QUALITY_LOW which is fast but only uses nearest neighbour
 * interpolation. %CLUTTER_TEXTURE_QUALITY_MEDIUM which is computationally a
 * bit more expensive (bilinear interpolation), and
 * %CLUTTER_TEXTURE_QUALITY_HIGH which uses extra texture memory resources to
 * improve scaled down rendering as well (by using mipmaps). The default value
 * is %CLUTTER_TEXTURE_QUALITY_MEDIUM.
 *
 * Since: 0.8
 */
void
clutter_texture_set_filter_quality (ClutterTexture        *texture,
				    ClutterTextureQuality  filter_quality)
{
  ClutterTexturePrivate *priv;
  ClutterTextureQuality  old_quality;

  g_return_if_fail (CLUTTER_IS_TEXTURE (texture));

  priv = texture->priv;

  old_quality = clutter_texture_get_filter_quality (texture);

  if (filter_quality != old_quality)
    {
      CoglHandle cogl_texture = clutter_texture_get_cogl_texture (texture);
      gint min_filter, mag_filter;

      priv->filter_quality = filter_quality;

      clutter_texture_quality_to_filters (priv->filter_quality,
                                          &min_filter,
                                          &mag_filter);

      /* Is this actually needed - causes problems with TFP mipmaps */
      if (cogl_texture != COGL_INVALID_HANDLE)
	cogl_texture_set_filters (cogl_texture, min_filter, mag_filter);

      if ((old_quality == CLUTTER_TEXTURE_QUALITY_HIGH ||
           filter_quality == CLUTTER_TEXTURE_QUALITY_HIGH) &&
           CLUTTER_ACTOR_IS_REALIZED (texture))
        {
          _clutter_actor_rerealize (CLUTTER_ACTOR (texture),
                                    NULL, NULL);
        }

      g_object_notify (G_OBJECT (texture), "filter-quality");

      if (CLUTTER_ACTOR_IS_VISIBLE (texture))
	clutter_actor_queue_redraw (CLUTTER_ACTOR (texture));
    }
}

/**
 * clutter_texture_get_filter_quality
 * @texture: A #ClutterTexture
 *
 * Gets the filter quality used when scaling a texture.
 *
 * Return value: The filter quality value.
 *
 * Since: 0.8
 */
ClutterTextureQuality
clutter_texture_get_filter_quality (ClutterTexture *texture)
{
  ClutterTexturePrivate *priv;

  g_return_val_if_fail (CLUTTER_IS_TEXTURE (texture), 0);

  priv = texture->priv;

  return priv->filter_quality;
}

/**
 * clutter_texture_set_max_tile_waste
 * @texture: A #ClutterTexture
 * @max_tile_waste: Maximum amount of waste in pixels or -1
 *
 * Sets the maximum number of pixels in either axis that can be wasted
 * for an individual texture slice. If -1 is specified then the
 * texture is forced not to be sliced and the texture creation will
 * fail if the hardware can't create a texture large enough.
 *
 * The value is only used when first creating a texture so changing it
 * after the texture data has been set has no effect.
 *
 * Since: 0.8
 */
void
clutter_texture_set_max_tile_waste (ClutterTexture *texture,
				    gint            max_tile_waste)
{
  ClutterTexturePrivate *priv;
  CoglHandle cogl_texture;

  g_return_if_fail (CLUTTER_IS_TEXTURE (texture));

  priv = texture->priv;
  cogl_texture = clutter_texture_get_cogl_texture (texture);

  /* There's no point in changing the max_tile_waste if the texture
     has already been created because it will be overridden with the
     value from the texture handle */
  if (cogl_texture == COGL_INVALID_HANDLE)
    priv->max_tile_waste = max_tile_waste;
}

/**
 * clutter_texture_get_max_tile_waste
 * @texture: A #ClutterTexture
 *
 * Gets the maximum waste that will be used when creating a texture or
 * -1 if slicing is disabled.
 *
 * Return value: The maximum waste or -1 if the texture waste is
 * unlimited.
 *
 * Since: 0.8
 */
gint
clutter_texture_get_max_tile_waste (ClutterTexture *texture)
{
  ClutterTexturePrivate *priv;
  CoglHandle             cogl_texture;

  g_return_val_if_fail (CLUTTER_IS_TEXTURE (texture), 0);

  priv = texture->priv;
  cogl_texture = clutter_texture_get_cogl_texture (texture);

  if (cogl_texture == COGL_INVALID_HANDLE)
    return texture->priv->max_tile_waste;
  else
    /* If we have a valid texture handle then use the value from that
       instead */
    return cogl_texture_get_max_waste (cogl_texture);
}

/**
 * clutter_texture_new_from_file:
 * @filename: The name of an image file to load.
 * @error: Return locatoin for an error.
 *
 * Creates a new ClutterTexture actor to display the image contained a
 * file. If the image failed to load then NULL is returned and @error
 * is set.
 *
 * Return value: A newly created #ClutterTexture object or NULL on
 * error.
 *
 * Since: 0.8
 **/
ClutterActor*
clutter_texture_new_from_file (const gchar *filename,
			       GError     **error)
{
  ClutterActor *texture = clutter_texture_new ();

  if (!clutter_texture_set_from_file (CLUTTER_TEXTURE (texture),
				      filename, error))
    {
      g_object_ref_sink (texture);
      g_object_unref (texture);

      return NULL;
    }
  else
    return texture;
}

/**
 * clutter_texture_new:
 *
 * Creates a new empty #ClutterTexture object.
 *
 * Return value: A newly created #ClutterTexture object.
 **/
ClutterActor *
clutter_texture_new (void)
{
  return g_object_new (CLUTTER_TYPE_TEXTURE, NULL);
}

/**
 * clutter_texture_get_base_size:
 * @texture: a #ClutterTexture
 * @width: (out): return location for the width, or %NULL
 * @height: (out): return location for the height, or %NULL
 *
 * Gets the size in pixels of the untransformed underlying image
 */
void
clutter_texture_get_base_size (ClutterTexture *texture,
			       gint           *width,
			       gint           *height)
{
  g_return_if_fail (CLUTTER_IS_TEXTURE (texture));

<<<<<<< HEAD
  /* Attempt to realize, mainly for subclasses ( such as labels )
   * which may not create pixbuf data and thus base size until
   * realization happens. If we aren't in a stage we can't realize
   * though. Doing this here is probably just broken; instead
   * we could virtualize get_base_size, or have the subclasses
   * create the pixbufs sooner, or something better.
   */
  if (!CLUTTER_ACTOR_IS_REALIZED (texture) &&
      clutter_actor_get_stage (CLUTTER_ACTOR (texture)) != NULL)
    clutter_actor_realize (CLUTTER_ACTOR (texture));

=======
>>>>>>> 4f5a5f38
  if (width)
    *width = texture->priv->width;

  if (height)
    *height = texture->priv->height;
}

/**
 * clutter_texture_set_area_from_rgb_data:
 * @texture: A #ClutterTexture
 * @data: Image data in RGB type colorspace.
 * @has_alpha: Set to TRUE if image data has an alpha channel.
 * @x: X coordinate of upper left corner of region to update.
 * @y: Y coordinate of upper left corner of region to update.
 * @width: Width in pixels of region to update.
 * @height: Height in pixels of region to update.
 * @rowstride: Distance in bytes between row starts on source buffer.
 * @bpp: bytes per pixel (Currently only 3 and 4 supported,
 *                        depending on @has_alpha)
 * @flags: #ClutterTextureFlags
 * @error: return location for a #GError, or %NULL
 *
 * Updates a sub-region of the pixel data in a #ClutterTexture.
 *
 * Return value: %TRUE on success, %FALSE on failure.
 *
 * Since: 0.6
 */
gboolean
clutter_texture_set_area_from_rgb_data (ClutterTexture     *texture,
                                        const guchar       *data,
                                        gboolean            has_alpha,
                                        gint                x,
                                        gint                y,
                                        gint                width,
                                        gint                height,
                                        gint                rowstride,
                                        gint                bpp,
                                        ClutterTextureFlags flags,
                                        GError            **error)
{
  ClutterTexturePrivate *priv;
  CoglPixelFormat        source_format;
  CoglHandle             cogl_texture;

  priv = texture->priv;

  if (has_alpha)
    {
      if (bpp != 4)
	{
	  g_set_error (error, CLUTTER_TEXTURE_ERROR,
		       CLUTTER_TEXTURE_ERROR_BAD_FORMAT,
		       "Unsupported BPP");
	  return FALSE;
	}
      source_format = COGL_PIXEL_FORMAT_RGBA_8888;
    }
  else
    {
      if (bpp != 3)
	{
	  g_set_error (error, CLUTTER_TEXTURE_ERROR,
		       CLUTTER_TEXTURE_ERROR_BAD_FORMAT,
		       "Unsupported BPP");
	  return FALSE;
	}
      source_format = COGL_PIXEL_FORMAT_RGB_888;
    }
  if ((flags & CLUTTER_TEXTURE_RGB_FLAG_BGR))
    source_format |= COGL_BGR_BIT;
  if ((flags & CLUTTER_TEXTURE_RGB_FLAG_PREMULT))
    source_format |= COGL_PREMULT_BIT;

  /* attempt to realize ... */
  if (!CLUTTER_ACTOR_IS_REALIZED (texture) &&
      clutter_actor_get_stage (CLUTTER_ACTOR (texture)) != NULL)
    clutter_actor_realize (CLUTTER_ACTOR (texture));

  /* due to the fudging of clutter_texture_set_cogl_texture()
   * which allows setting a texture pre-realize, we may end
   * up having a texture even if we couldn't realize yet.
   */
  cogl_texture = clutter_texture_get_cogl_texture (texture);
  if (cogl_texture == COGL_INVALID_HANDLE)
    {
      g_set_error (error, CLUTTER_TEXTURE_ERROR,
		   CLUTTER_TEXTURE_ERROR_BAD_FORMAT,
		   "Failed to realize actor");
      return FALSE;
    }

  if (!cogl_texture_set_region (cogl_texture,
				0, 0,
				x, y, width, height,
				width, height,
				source_format,
				rowstride,
				data))
    {
      g_set_error (error, CLUTTER_TEXTURE_ERROR,
		   CLUTTER_TEXTURE_ERROR_BAD_FORMAT,
		   "Failed to upload COGL texture data");
      return FALSE;
    }

  /* rename signal */
  g_signal_emit (texture, texture_signals[PIXBUF_CHANGE], 0);

  if (CLUTTER_ACTOR_IS_VISIBLE (texture))
    clutter_actor_queue_redraw (CLUTTER_ACTOR (texture));

  return TRUE;
}

static void
on_fbo_source_size_change (GObject          *object,
                           GParamSpec       *param_spec,
                           ClutterTexture   *texture)
{
  ClutterTexturePrivate *priv = texture->priv;
  gfloat w, h;

  clutter_actor_get_transformed_size (priv->fbo_source, &w, &h);

  if (w != priv->width || h != priv->height)
    {
      CoglTextureFlags flags = COGL_TEXTURE_NONE;
      gint min_filter, mag_filter;
      CoglHandle tex;

      /* tear down the FBO */
      if (priv->fbo_handle != COGL_INVALID_HANDLE)
        cogl_handle_unref (priv->fbo_handle);

      texture_free_gl_resources (texture);

      priv->width = w;
      priv->height = h;

      if (priv->filter_quality == CLUTTER_TEXTURE_QUALITY_HIGH)
        flags |= COGL_TEXTURE_AUTO_MIPMAP;

      tex = cogl_texture_new_with_size (MAX (priv->width, 1),
                                        MAX (priv->height, 1),
                                        -1,
                                        flags,
                                        COGL_PIXEL_FORMAT_RGBA_8888);

      cogl_material_set_layer (priv->material, 0, tex);

      clutter_texture_quality_to_filters (priv->filter_quality,
                                          &min_filter,
                                          &mag_filter);

      cogl_texture_set_filters (tex, min_filter, mag_filter);

      priv->fbo_handle = cogl_offscreen_new_to_texture (tex);

      /* The material now has a reference to the texture so it will
         stick around */
      cogl_handle_unref (tex);

      if (priv->fbo_handle == COGL_INVALID_HANDLE)
        {
          g_warning ("%s: Offscreen texture creation failed", G_STRLOC);
          return;
        }

      clutter_actor_set_size (CLUTTER_ACTOR (texture), w, h);
    }
}

static void
on_fbo_parent_change (ClutterActor        *actor,
                      ClutterActor        *old_parent,
                      ClutterTexture      *texture)
{
  ClutterActor        *parent = CLUTTER_ACTOR(texture);

  while ((parent = clutter_actor_get_parent (parent)) != NULL)
    if (parent == actor)
      {
        g_warning ("Offscreen texture is ancestor of source!");
        /* Desperate but will avoid infinite loops */
        clutter_actor_unparent (actor);
      }
}

/**
 * clutter_texture_new_from_actor:
 * @actor: A source #ClutterActor
 *
 * Creates a new #ClutterTexture object with its source a prexisting
 * actor (and associated children). The textures content will contain
 * 'live' redirected output of the actors scene.
 *
 * Note this function is intented as a utility call for uniformly applying
 * shaders to groups and other potential visual effects. It requires that
 * the %CLUTTER_FEATURE_OFFSCREEN feature is supported by the current backend
 * and the target system.
 *
 * Some tips on usage:
 *
 * <itemizedlist>
 *   <listitem>
 *     <para>The source actor must be made visible (i.e by calling
 *     #clutter_actor_show).</para>
 *   </listitem>
 *   <listitem>
 *     <para>The source actor must have a parent in order for it to be
 *     allocated a size from the layouting mechanism. If the source
 *     actor does not have a parent when this function is called then
 *     the ClutterTexture will adopt it and allocate it at its
 *     preferred size. Using this you can clone an actor that is
 *     otherwise not displayed. Because of this feature if you do
 *     intend to display the source actor then you must make sure that
 *     the actor is parented before calling
 *     clutter_texture_new_from_actor() or that you unparent it before
 *     adding it to a container.</para>
 *   </listitem>
 *   <listitem>
 *     <para>When getting the image for the clone texture, Clutter
 *     will attempt to render the source actor exactly as it would
 *     appear if it was rendered on screen. The source actor's parent
 *     transformations are taken into account. Therefore if your
 *     source actor is rotated along the X or Y axes so that it has
 *     some depth, the texture will appear differently depending on
 *     the on-screen location of the source actor. While painting the
 *     source actor, Clutter will set up a temporary asymmetric
 *     perspective matrix as the projection matrix so that the source
 *     actor will be projected as if a small section of the screen was
 *     being viewed. Before version 0.8.2, an orthogonal identity
 *     projection was used which meant that the source actor would be
 *     clipped if any part of it was not on the zero Z-plane.</para>
 *   </listitem>
 *   <listitem>
 *     <para>Avoid reparenting the source with the created texture.</para>
 *   </listitem>
 *   <listitem>
 *     <para>A group can be padded with a transparent rectangle as to
 *     provide a border to contents for shader output (blurring text
 *     for example).</para>
 *   </listitem>
 *   <listitem>
 *     <para>The texture will automatically resize to contain a further
 *     transformed source. However, this involves overhead and can be
 *     avoided by placing the source actor in a bounding group
 *     sized large enough to contain any child tranformations.</para>
 *   </listitem>
 *   <listitem>
 *     <para>Uploading pixel data to the texture (e.g by using
 *     clutter_actor_set_from_file()) will destroy the offscreen texture data
 *     and end redirection.</para>
 *   </listitem>
 *   <listitem>
 *     <para>cogl_texture_get_data() with the handle returned by
 *     clutter_texture_get_cogl_texture() can be used to read the
 *     offscreen texture pixels into a pixbuf.</para>
 *   </listitem>
 * </itemizedlist>
 *
 * Return value: A newly created #ClutterTexture object, or %NULL on failure.
 *
 * Since: 0.6
 */
ClutterActor *
clutter_texture_new_from_actor (ClutterActor *actor)
{
  ClutterTexture        *texture;
  ClutterTexturePrivate *priv;
  gfloat w, h;

  g_return_val_if_fail (CLUTTER_IS_ACTOR (actor), NULL);

  if (clutter_feature_available (CLUTTER_FEATURE_OFFSCREEN) == FALSE)
    return NULL;

  if (!CLUTTER_ACTOR_IS_REALIZED (actor))
    {
      clutter_actor_realize (actor);

      if (!CLUTTER_ACTOR_IS_REALIZED (actor))
	return NULL;
    }

  clutter_actor_get_transformed_size (actor, &w, &h);

  if (w == 0 || h == 0)
    return NULL;

  /* Hopefully now were good.. */
  texture = g_object_new (CLUTTER_TYPE_TEXTURE,
                          "disable-slicing", TRUE,
                          NULL);

  priv = texture->priv;

  priv->fbo_source = g_object_ref_sink (actor);

  /* If the actor doesn't have a parent then claim it so that it will
     get a size allocation during layout */
  if (clutter_actor_get_parent (actor) == NULL)
    clutter_actor_set_parent (actor, CLUTTER_ACTOR (texture));

  /* Connect up any signals which could change our underlying size */
  g_signal_connect (actor,
                    "notify::width",
                    G_CALLBACK(on_fbo_source_size_change),
                    texture);
  g_signal_connect (actor,
                    "notify::height",
                    G_CALLBACK(on_fbo_source_size_change),
                    texture);
  g_signal_connect (actor,
                    "notify::scale-x",
                    G_CALLBACK(on_fbo_source_size_change),
                    texture);
  g_signal_connect (actor,
                    "notify::scale-y",
                    G_CALLBACK(on_fbo_source_size_change),
                    texture);
  g_signal_connect (actor,
                    "notify::rotation-angle-x",
                    G_CALLBACK(on_fbo_source_size_change),
                    texture);
  g_signal_connect (actor,
                    "notify::rotation-angle-y",
                    G_CALLBACK(on_fbo_source_size_change),
                    texture);
  g_signal_connect (actor,
                    "notify::rotation-angle-z",
                    G_CALLBACK(on_fbo_source_size_change),
                    texture);

  /* And a warning if the source becomes a child of the texture */
  g_signal_connect (actor,
                    "parent-set",
                    G_CALLBACK(on_fbo_parent_change),
                    texture);

  priv->width = w;
  priv->height = h;

  clutter_actor_set_size (CLUTTER_ACTOR (texture), priv->width, priv->height);

  return CLUTTER_ACTOR (texture);
}

static void
texture_fbo_free_resources (ClutterTexture *texture)
{
  ClutterTexturePrivate *priv;

  priv = texture->priv;

  CLUTTER_MARK();

  if (priv->fbo_source != NULL)
    {
      /* If we parented the texture then unparent it again so that it
	 will lose the reference */
      if (clutter_actor_get_parent (priv->fbo_source)
	  == CLUTTER_ACTOR (texture))
	clutter_actor_unparent (priv->fbo_source);

      g_signal_handlers_disconnect_by_func
                            (priv->fbo_source,
                             G_CALLBACK(on_fbo_parent_change),
                             texture);

      g_signal_handlers_disconnect_by_func
                            (priv->fbo_source,
                             G_CALLBACK(on_fbo_source_size_change),
                             texture);

      g_object_unref (priv->fbo_source);

      priv->fbo_source = NULL;
    }

  if (priv->fbo_handle != COGL_INVALID_HANDLE)
    {
      cogl_handle_unref (priv->fbo_handle);
      priv->fbo_handle = COGL_INVALID_HANDLE;
    }
}

/**
 * clutter_texture_set_sync_size:
 * @texture: a #ClutterTexture
 * @sync_size: %TRUE if the texture should have the same size of the
 *    underlying image data
 *
 * Sets whether @texture should have the same preferred size as the
 * underlying image data.
 *
 * Since: 1.0
 */
void
clutter_texture_set_sync_size (ClutterTexture *texture,
                               gboolean        sync_size)
{
  ClutterTexturePrivate *priv;

  g_return_if_fail (CLUTTER_IS_TEXTURE (texture));

  priv = texture->priv;

  if (priv->sync_actor_size != sync_size)
    {
      priv->sync_actor_size = sync_size;

      clutter_actor_queue_relayout (CLUTTER_ACTOR (texture));

      g_object_notify (G_OBJECT (texture), "sync-size");
    }
}

/**
 * clutter_texture_get_sync_size:
 * @texture: a #ClutterTexture
 *
 * Retrieves the value set with clutter_texture_get_sync_size()
 *
 * Return value: %TRUE if the #ClutterTexture should have the same
 *   preferred size of the underlying image data
 *
 * Since: 1.0
 */
gboolean
clutter_texture_get_sync_size (ClutterTexture *texture)
{
  g_return_val_if_fail (CLUTTER_IS_TEXTURE (texture), FALSE);

  return texture->priv->sync_actor_size;
}

/**
 * clutter_texture_set_repeat:
 * @texture: a #ClutterTexture
 * @repeat_x: %TRUE if the texture should repeat horizontally
 * @repeat_y: %TRUE if the texture should repeat vertically
 *
 * Sets whether the @texture should repeat horizontally or
 * vertically when the actor size is bigger than the image size
 *
 * Since: 1.0
 */
void
clutter_texture_set_repeat (ClutterTexture *texture,
                            gboolean        repeat_x,
                            gboolean        repeat_y)
{
  ClutterTexturePrivate *priv;
  gboolean changed = FALSE;

  g_return_if_fail (CLUTTER_IS_TEXTURE (texture));

  priv = texture->priv;

  g_object_freeze_notify (G_OBJECT (texture));

  if (priv->repeat_x != repeat_x)
    {
      priv->repeat_x = repeat_x;

      g_object_notify (G_OBJECT (texture), "repeat-x");

      changed = TRUE;
    }

  if (priv->repeat_y != repeat_y)
    {
      priv->repeat_y = repeat_y;

      g_object_notify (G_OBJECT (texture), "repeat-y");

      changed = TRUE;
    }

  if (changed)
    clutter_actor_queue_redraw (CLUTTER_ACTOR (texture));

  g_object_thaw_notify (G_OBJECT (texture));
}

/**
 * clutter_texture_get_repeat:
 * @texture: a #ClutterTexture
 * @repeat_x: (out): return location for the horizontal repeat
 * @repeat_y: (out): return location for the vertical repeat
 *
 * Retrieves the horizontal and vertical repeat values set
 * using clutter_texture_set_repeat()
 *
 * Since: 1.0
 */
void
clutter_texture_get_repeat (ClutterTexture *texture,
                            gboolean       *repeat_x,
                            gboolean       *repeat_y)
{
  g_return_if_fail (CLUTTER_IS_TEXTURE (texture));

  if (repeat_x != NULL)
    *repeat_x = texture->priv->repeat_x;

  if (repeat_y != NULL)
    *repeat_y = texture->priv->repeat_y;
}

/**
 * clutter_texture_get_pixel_format:
 * @texture: a #ClutterTexture
 *
 * Retrieves the pixel format used by @texture. This is
 * equivalent to:
 *
 * |[
 *   handle = clutter_texture_get_pixel_format (texture);
 *
 *   if (handle != COGL_INVALID_HANDLE)
 *     format = cogl_texture_get_format (handle);
 * ]|
 *
 * Return value: a #CoglPixelFormat value
 *
 * Since: 1.0
 */
CoglPixelFormat
clutter_texture_get_pixel_format (ClutterTexture *texture)
{
  CoglHandle cogl_texture;

  g_return_val_if_fail (CLUTTER_IS_TEXTURE (texture), COGL_PIXEL_FORMAT_ANY);

  cogl_texture = clutter_texture_get_cogl_texture (texture);
  if (cogl_texture == COGL_INVALID_HANDLE)
    return COGL_PIXEL_FORMAT_ANY;

  return cogl_texture_get_format (cogl_texture);
}

/**
 * clutter_texture_set_keep_aspect_ratio:
 * @texture: a #ClutterTexture
 * @keep_aspect: %TRUE to maintain aspect ratio
 *
 * Sets whether @texture should have a preferred size maintaining
 * the aspect ratio of the underlying image
 *
 * Since: 1.0
 */
void
clutter_texture_set_keep_aspect_ratio (ClutterTexture *texture,
                                       gboolean        keep_aspect)
{
  ClutterTexturePrivate *priv;

  g_return_if_fail (CLUTTER_IS_TEXTURE (texture));

  priv = texture->priv;

  if (priv->keep_aspect_ratio != keep_aspect)
    {
      priv->keep_aspect_ratio = keep_aspect;

      clutter_actor_queue_relayout (CLUTTER_ACTOR (texture));

      g_object_notify (G_OBJECT (texture), "keep-aspect-ratio");
    }
}

/**
 * clutter_texture_get_keep_aspect_ratio:
 * @texture: a #ClutterTexture
 *
 * Retrieves the value set using clutter_texture_get_keep_aspect_ratio()
 *
 * Return value: %TRUE if the #ClutterTexture should maintain the
 *   aspect ratio of the underlying image
 *
 * Since: 1.0
 */
gboolean
clutter_texture_get_keep_aspect_ratio (ClutterTexture *texture)
{
  g_return_val_if_fail (CLUTTER_IS_TEXTURE (texture), FALSE);

  return texture->priv->keep_aspect_ratio;
}

/**
 * clutter_texture_set_load_async:
 * @texture: a #ClutterTexture
 * @load_sync: %TRUE if the texture should asynchronously load data
 *   from a filename
 *
 * Sets whether @texture should use a worker thread to load the data
 * from disk asynchronously. Setting @load_async to %TRUE will make
 * clutter_texture_set_from_file() return immediately.
 *
 * See the #ClutterTexture:load-async property documentation, and
 * clutter_texture_set_load_data_async().
 *
 * Since: 1.0
 */
void
clutter_texture_set_load_async (ClutterTexture *texture,
                                gboolean        load_async)
{
  ClutterTexturePrivate *priv;

  g_return_if_fail (CLUTTER_IS_TEXTURE (texture));

  priv = texture->priv;

  if (priv->load_async_set != load_async)
    {
      priv->load_data_async = load_async;
      priv->load_size_async = load_async;

      priv->load_async_set = load_async;

      g_object_notify (G_OBJECT (texture), "load-async");
      g_object_notify (G_OBJECT (texture), "load-data-async");
    }
}

/**
 * clutter_texture_get_load_async:
 * @texture: a #ClutterTexture
 *
 * Retrieves the value set using clutter_texture_get_load_async()
 *
 * Return value: %TRUE if the #ClutterTexture should load the data from
 *   disk asynchronously
 *
 * Since: 1.0
 */
gboolean
clutter_texture_get_load_async (ClutterTexture *texture)
{
  g_return_val_if_fail (CLUTTER_IS_TEXTURE (texture), FALSE);

  return texture->priv->load_async_set;
}

/**
 * clutter_texture_set_load_data_async:
 * @texture: a #ClutterTexture
 * @load_async: %TRUE if the texture should asynchronously load data
 *   from a filename
 *
 * Sets whether @texture should use a worker thread to load the data
 * from disk asynchronously. Setting @load_async to %TRUE will make
 * clutter_texture_set_from_file() block until the #ClutterTexture has
 * determined the width and height of the image data.
 *
 * See the #ClutterTexture:load-async property documentation, and
 * clutter_texture_set_load_async().
 *
 * Since: 1.0
 */
void
clutter_texture_set_load_data_async (ClutterTexture *texture,
                                     gboolean        load_async)
{
  ClutterTexturePrivate *priv;

  g_return_if_fail (CLUTTER_IS_TEXTURE (texture));

  priv = texture->priv;

  if (priv->load_data_async != load_async)
    {
      /* load-data-async always unsets load-size-async */
      priv->load_data_async = load_async;
      priv->load_size_async = FALSE;

      priv->load_async_set = load_async;

      g_object_notify (G_OBJECT (texture), "load-async");
      g_object_notify (G_OBJECT (texture), "load-data-async");
    }
}

/**
 * clutter_texture_get_load_data_async:
 * @texture: a #ClutterTexture
 *
 * Retrieves the value set by clutter_texture_set_load_data_async()
 *
 * Return value: %TRUE if the #ClutterTexture should load the image
 *   data from a file asynchronously
 *
 * Since: 1.0
 */
gboolean
clutter_texture_get_load_data_async (ClutterTexture *texture)
{
  g_return_val_if_fail (CLUTTER_IS_TEXTURE (texture), FALSE);

  return texture->priv->load_async_set &&
         texture->priv->load_data_async;
}<|MERGE_RESOLUTION|>--- conflicted
+++ resolved
@@ -2172,20 +2172,6 @@
 {
   g_return_if_fail (CLUTTER_IS_TEXTURE (texture));
 
-<<<<<<< HEAD
-  /* Attempt to realize, mainly for subclasses ( such as labels )
-   * which may not create pixbuf data and thus base size until
-   * realization happens. If we aren't in a stage we can't realize
-   * though. Doing this here is probably just broken; instead
-   * we could virtualize get_base_size, or have the subclasses
-   * create the pixbufs sooner, or something better.
-   */
-  if (!CLUTTER_ACTOR_IS_REALIZED (texture) &&
-      clutter_actor_get_stage (CLUTTER_ACTOR (texture)) != NULL)
-    clutter_actor_realize (CLUTTER_ACTOR (texture));
-
-=======
->>>>>>> 4f5a5f38
   if (width)
     *width = texture->priv->width;
 
