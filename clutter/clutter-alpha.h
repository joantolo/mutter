/*
 * Clutter.
 *
 * An OpenGL based 'interactive canvas' library.
 *
 * Authored By Matthew Allum  <mallum@openedhand.com>
 *             Jorn Baayen  <jorn@openedhand.com>
 *             Emmanuele Bassi  <ebassi@openedhand.com>
 *             Tomas Frydrych <tf@openedhand.com>
 *
 * Copyright (C) 2006, 2007, 2008 OpenedHand
 * Copyright (C) 2009 Intel Corp.
 *
 * This library is free software; you can redistribute it and/or
 * modify it under the terms of the GNU Lesser General Public
 * License as published by the Free Software Foundation; either
 * version 2 of the License, or (at your option) any later version.
 *
 * This library is distributed in the hope that it will be useful,
 * but WITHOUT ANY WARRANTY; without even the implied warranty of
 * MERCHANTABILITY or FITNESS FOR A PARTICULAR PURPOSE.  See the GNU
 * Lesser General Public License for more details.
 *
 * You should have received a copy of the GNU Lesser General Public
 * License along with this library. If not, see <http://www.gnu.org/licenses/>.
 */

#if !defined(__CLUTTER_H_INSIDE__) && !defined(CLUTTER_COMPILATION)
#error "Only <clutter/clutter.h> can be included directly."
#endif

#ifndef __CLUTTER_ALPHA_H__
#define __CLUTTER_ALPHA_H__

#include <clutter/clutter-timeline.h>
#include <clutter/clutter-types.h>

G_BEGIN_DECLS

#define CLUTTER_TYPE_ALPHA              (clutter_alpha_get_type ())
#define CLUTTER_ALPHA(obj)              (G_TYPE_CHECK_INSTANCE_CAST ((obj), CLUTTER_TYPE_ALPHA, ClutterAlpha))
#define CLUTTER_ALPHA_CLASS(klass)      (G_TYPE_CHECK_CLASS_CAST ((klass), CLUTTER_TYPE_ALPHA, ClutterAlphaClass))
#define CLUTTER_IS_ALPHA(obj)           (G_TYPE_CHECK_INSTANCE_TYPE ((obj), CLUTTER_TYPE_ALPHA))
#define CLUTTER_IS_ALPHA_CLASS(klass)   (G_TYPE_CHECK_CLASS_TYPE ((klass), CLUTTER_TYPE_ALPHA))
#define CLUTTER_ALPHA_GET_CLASS(obj)    (G_TYPE_INSTANCE_GET_CLASS ((obj), CLUTTER_TYPE_ALPHA, ClutterAlphaClass))

typedef struct _ClutterAlpha            ClutterAlpha;
typedef struct _ClutterAlphaClass       ClutterAlphaClass;
typedef struct _ClutterAlphaPrivate     ClutterAlphaPrivate;

/**
 * ClutterAlphaFunc:
 * @alpha: a #ClutterAlpha
 * @user_data: user data passed to the function
 *
 * A function returning a value depending on the position of
 * the #ClutterTimeline bound to @alpha.
 *
 * Return value: a floating point value
 *
 * Since: 0.2
 */
typedef gdouble (*ClutterAlphaFunc) (ClutterAlpha *alpha,
                                     gpointer      user_data); 

/**
 * ClutterAlpha:
 *
 * #ClutterAlpha combines a #ClutterTimeline and a function.
 * The contents of the #ClutterAlpha structure are private and should
 * only be accessed using the provided API.
 *
 * Since: 0.2
 */
struct _ClutterAlpha
{
  /*< private >*/
  GInitiallyUnowned parent;

  ClutterAlphaPrivate *priv;
};

/**
 * ClutterAlphaClass:
 *
 * Base class for #ClutterAlpha
 *
 * Since: 0.2
 */
struct _ClutterAlphaClass
{
  /*< private >*/
  GInitiallyUnownedClass parent_class;
  
  void (*_clutter_alpha_1) (void);
  void (*_clutter_alpha_2) (void);
  void (*_clutter_alpha_3) (void);
  void (*_clutter_alpha_4) (void);
  void (*_clutter_alpha_5) (void);
}; 

<<<<<<< HEAD
/**
 * CLUTTER_ALPHA_MAX_ALPHA:
 *
 * Maximum value returned by #ClutterAlphaFunc
 *
 * Since: 0.2
 */
#define CLUTTER_ALPHA_MAX_ALPHA (65535.0f)

=======
>>>>>>> ac1a0d56
GType clutter_alpha_get_type (void) G_GNUC_CONST;

ClutterAlpha *   clutter_alpha_new              (void);
ClutterAlpha *   clutter_alpha_new_full         (ClutterTimeline  *timeline,
                                                 gulong            mode);
ClutterAlpha *   clutter_alpha_new_with_func    (ClutterTimeline  *timeline,
                                                 ClutterAlphaFunc  func,
                                                 gpointer          data,
                                                 GDestroyNotify    destroy);

gdouble          clutter_alpha_get_alpha        (ClutterAlpha     *alpha);
void             clutter_alpha_set_func         (ClutterAlpha     *alpha,
                                                 ClutterAlphaFunc  func,
                                                 gpointer          data,
                                                 GDestroyNotify    destroy);
void             clutter_alpha_set_closure      (ClutterAlpha     *alpha,
                                                 GClosure         *closure);
void             clutter_alpha_set_timeline     (ClutterAlpha     *alpha,
                                                 ClutterTimeline  *timeline);
ClutterTimeline *clutter_alpha_get_timeline     (ClutterAlpha     *alpha);
void             clutter_alpha_set_mode         (ClutterAlpha     *alpha,
                                                 gulong            mode);
gulong           clutter_alpha_get_mode         (ClutterAlpha     *alpha);

gulong           clutter_alpha_register_func    (ClutterAlphaFunc  func,
                                                 gpointer          data);
gulong           clutter_alpha_register_closure (GClosure         *closure);

G_END_DECLS

#endif /* __CLUTTER_ALPHA_H__ */<|MERGE_RESOLUTION|>--- conflicted
+++ resolved
@@ -99,18 +99,6 @@
   void (*_clutter_alpha_5) (void);
 }; 
 
-<<<<<<< HEAD
-/**
- * CLUTTER_ALPHA_MAX_ALPHA:
- *
- * Maximum value returned by #ClutterAlphaFunc
- *
- * Since: 0.2
- */
-#define CLUTTER_ALPHA_MAX_ALPHA (65535.0f)
-
-=======
->>>>>>> ac1a0d56
 GType clutter_alpha_get_type (void) G_GNUC_CONST;
 
 ClutterAlpha *   clutter_alpha_new              (void);
